--- conflicted
+++ resolved
@@ -5,11 +5,7 @@
 dnl initialize autoconf
 dnl releases only do -Wall, git and prerelease does -Werror too
 dnl use a three digit version number for releases, and four for git/pre
-<<<<<<< HEAD
 AC_INIT(GStreamer Good Plug-ins, 0.11.0.1,
-=======
-AC_INIT(GStreamer Good Plug-ins, 0.10.28.2,
->>>>>>> 75d5c41f
     http://bugzilla.gnome.org/enter_bug.cgi?product=GStreamer,
     gst-plugins-good)
 
@@ -58,13 +54,8 @@
 AM_PROG_LIBTOOL
 
 dnl *** required versions of GStreamer stuff ***
-<<<<<<< HEAD
 GST_REQ=0.11.0
 GSTPB_REQ=0.11.0
-=======
-GST_REQ=0.10.32.1
-GSTPB_REQ=0.10.32.1
->>>>>>> 75d5c41f
 
 dnl *** autotools stuff ****
 
