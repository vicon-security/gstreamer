/* GStreamer
 * Copyright (C) <2001> David I. Lehn <dlehn@users.sourceforge.net>
 *
 * This library is free software; you can redistribute it and/or
 * modify it under the terms of the GNU Library General Public
 * License as published by the Free Software Foundation; either
 * version 2 of the License, or (at your option) any later version.
 *
 * This library is distributed in the hope that it will be useful,
 * but WITHOUT ANY WARRANTY; without even the implied warranty of
 * MERCHANTABILITY or FITNESS FOR A PARTICULAR PURPOSE.  See the GNU
 * Library General Public License for more details.
 *
 * You should have received a copy of the GNU Library General Public
 * License along with this library; if not, write to the
 * Free Software Foundation, Inc., 59 Temple Place - Suite 330,
 * Boston, MA 02111-1307, USA.
 */

/**
 * SECTION:element-a52dec
 *
 * Dolby Digital (AC-3) audio decoder.
 *
 * <refsect2>
 * <title>Example launch line</title>
 * |[
 * gst-launch dvdreadsrc title=1 ! mpegpsdemux ! a52dec ! audioresample ! audioconvert ! alsasink
 * ]| Play audio track from a dvd.
 * |[
 * gst-launch filesrc location=abc.ac3 ! a52dec ! audioresample ! audioconvert ! alsasink
 * ]| Decode a stand alone file and play it.
 * </refsect2>
 */

#ifdef HAVE_CONFIG_H
#include "config.h"
#endif

#include <string.h>

#include <stdlib.h>
#include "_stdint.h"

#include <gst/gst.h>

#include <a52dec/a52.h>
#include <a52dec/mm_accel.h>
#include "gsta52dec.h"

#if HAVE_ORC
#include <orc/orc.h>
#endif

#ifdef LIBA52_DOUBLE
#define SAMPLE_WIDTH 64
#define SAMPLE_FORMAT GST_AUDIO_NE(F64)
#else
#define SAMPLE_WIDTH 32
#define SAMPLE_FORMAT GST_AUDIO_NE(F32)
#endif

GST_DEBUG_CATEGORY_STATIC (a52dec_debug);
#define GST_CAT_DEFAULT (a52dec_debug)

/* A52Dec args */
enum
{
  ARG_0,
  ARG_DRC,
  ARG_MODE,
  ARG_LFE,
};

static GstStaticPadTemplate sink_factory = GST_STATIC_PAD_TEMPLATE ("sink",
    GST_PAD_SINK,
    GST_PAD_ALWAYS,
    GST_STATIC_CAPS ("audio/x-ac3; audio/ac3; audio/x-private1-ac3")
    );

static GstStaticPadTemplate src_factory = GST_STATIC_PAD_TEMPLATE ("src",
    GST_PAD_SRC,
    GST_PAD_ALWAYS,
    GST_STATIC_CAPS ("audio/x-raw, "
        "format = (string) " SAMPLE_FORMAT ", "
        "layout = (string) interleaved, "
        "rate = (int) [ 4000, 96000 ], " "channels = (int) [ 1, 6 ]")
    );

#define gst_a52dec_parent_class parent_class
G_DEFINE_TYPE (GstA52Dec, gst_a52dec, GST_TYPE_AUDIO_DECODER);

static gboolean gst_a52dec_start (GstAudioDecoder * dec);
static gboolean gst_a52dec_stop (GstAudioDecoder * dec);
static gboolean gst_a52dec_set_format (GstAudioDecoder * bdec, GstCaps * caps);
static gboolean gst_a52dec_parse (GstAudioDecoder * dec, GstAdapter * adapter,
    gint * offset, gint * length);
static GstFlowReturn gst_a52dec_handle_frame (GstAudioDecoder * dec,
    GstBuffer * buffer);
static GstFlowReturn gst_a52dec_pre_push (GstAudioDecoder * bdec,
    GstBuffer ** buffer);

static GstFlowReturn gst_a52dec_chain (GstPad * pad, GstObject * parent,
    GstBuffer * buffer);
static void gst_a52dec_set_property (GObject * object, guint prop_id,
    const GValue * value, GParamSpec * pspec);
static void gst_a52dec_get_property (GObject * object, guint prop_id,
    GValue * value, GParamSpec * pspec);

#define GST_TYPE_A52DEC_MODE (gst_a52dec_mode_get_type())
static GType
gst_a52dec_mode_get_type (void)
{
  static GType a52dec_mode_type = 0;
  static const GEnumValue a52dec_modes[] = {
    {A52_MONO, "Mono", "mono"},
    {A52_STEREO, "Stereo", "stereo"},
    {A52_3F, "3 Front", "3f"},
    {A52_2F1R, "2 Front, 1 Rear", "2f1r"},
    {A52_3F1R, "3 Front, 1 Rear", "3f1r"},
    {A52_2F2R, "2 Front, 2 Rear", "2f2r"},
    {A52_3F2R, "3 Front, 2 Rear", "3f2r"},
    {A52_DOLBY, "Dolby", "dolby"},
    {0, NULL, NULL},
  };

  if (!a52dec_mode_type) {
    a52dec_mode_type = g_enum_register_static ("GstA52DecMode", a52dec_modes);
  }
  return a52dec_mode_type;
}

static void
gst_a52dec_class_init (GstA52DecClass * klass)
{
  GObjectClass *gobject_class;
  GstElementClass *gstelement_class;
  GstAudioDecoderClass *gstbase_class;
  guint cpuflags;

  gobject_class = (GObjectClass *) klass;
  gstelement_class = (GstElementClass *) klass;
  gstbase_class = (GstAudioDecoderClass *) klass;

  gobject_class->set_property = gst_a52dec_set_property;
  gobject_class->get_property = gst_a52dec_get_property;

  gstbase_class->start = GST_DEBUG_FUNCPTR (gst_a52dec_start);
  gstbase_class->stop = GST_DEBUG_FUNCPTR (gst_a52dec_stop);
  gstbase_class->set_format = GST_DEBUG_FUNCPTR (gst_a52dec_set_format);
  gstbase_class->parse = GST_DEBUG_FUNCPTR (gst_a52dec_parse);
  gstbase_class->handle_frame = GST_DEBUG_FUNCPTR (gst_a52dec_handle_frame);
  gstbase_class->pre_push = GST_DEBUG_FUNCPTR (gst_a52dec_pre_push);

  /**
   * GstA52Dec::drc
   *
   * Set to true to apply the recommended Dolby Digital dynamic range compression
   * to the audio stream. Dynamic range compression makes loud sounds
   * softer and soft sounds louder, so you can more easily listen
   * to the stream without disturbing other people.
   */
  g_object_class_install_property (G_OBJECT_CLASS (klass), ARG_DRC,
      g_param_spec_boolean ("drc", "Dynamic Range Compression",
          "Use Dynamic Range Compression", FALSE,
          G_PARAM_READWRITE | G_PARAM_STATIC_STRINGS));
  /**
   * GstA52Dec::mode
   *
   * Force a particular output channel configuration from the decoder. By default,
   * the channel downmix (if any) is chosen automatically based on the downstream
   * capabilities of the pipeline.
   */
  g_object_class_install_property (G_OBJECT_CLASS (klass), ARG_MODE,
      g_param_spec_enum ("mode", "Decoder Mode", "Decoding Mode (default 3f2r)",
          GST_TYPE_A52DEC_MODE, A52_3F2R,
          G_PARAM_READWRITE | G_PARAM_STATIC_STRINGS));
  /**
   * GstA52Dec::lfe
   *
   * Whether to output the LFE (Low Frequency Emitter) channel of the audio stream.
   */
  g_object_class_install_property (G_OBJECT_CLASS (klass), ARG_LFE,
      g_param_spec_boolean ("lfe", "LFE", "LFE", TRUE,
          G_PARAM_READWRITE | G_PARAM_STATIC_STRINGS));

  gst_element_class_add_pad_template (gstelement_class,
      gst_static_pad_template_get (&sink_factory));
  gst_element_class_add_pad_template (gstelement_class,
      gst_static_pad_template_get (&src_factory));
  gst_element_class_set_details_simple (gstelement_class,
      "ATSC A/52 audio decoder", "Codec/Decoder/Audio",
      "Decodes ATSC A/52 encoded audio streams",
      "David I. Lehn <dlehn@users.sourceforge.net>");

  GST_DEBUG_CATEGORY_INIT (a52dec_debug, "a52dec", 0,
      "AC3/A52 software decoder");

  /* If no CPU instruction based acceleration is available, end up using the
   * generic software djbfft based one when available in the used liba52 */
#ifdef MM_ACCEL_DJBFFT
  klass->a52_cpuflags = MM_ACCEL_DJBFFT;
#else
  klass->a52_cpuflags = 0;
#endif

#if HAVE_ORC
  cpuflags = orc_target_get_default_flags (orc_target_get_by_name ("mmx"));

  if (cpuflags & ORC_TARGET_MMX_MMX)
    klass->a52_cpuflags |= MM_ACCEL_X86_MMX;
  if (cpuflags & ORC_TARGET_MMX_3DNOW)
    klass->a52_cpuflags |= MM_ACCEL_X86_3DNOW;
  if (cpuflags & ORC_TARGET_MMX_MMXEXT)
    klass->a52_cpuflags |= MM_ACCEL_X86_MMXEXT;
#else
  cpuflags = 0;
#endif

  GST_LOG ("CPU flags: a52=%08x, liboil=%08x", klass->a52_cpuflags, cpuflags);
}

static void
gst_a52dec_init (GstA52Dec * a52dec)
{
  a52dec->request_channels = A52_CHANNEL;
  a52dec->dynamic_range_compression = FALSE;

  a52dec->state = NULL;
  a52dec->samples = NULL;

  /* retrieve and intercept base class chain.
   * Quite HACKish, but that's dvd specs/caps for you,
   * since one buffer needs to be split into 2 frames */
  a52dec->base_chain = GST_PAD_CHAINFUNC (GST_AUDIO_DECODER_SINK_PAD (a52dec));
  gst_pad_set_chain_function (GST_AUDIO_DECODER_SINK_PAD (a52dec),
      GST_DEBUG_FUNCPTR (gst_a52dec_chain));
}

static gboolean
gst_a52dec_start (GstAudioDecoder * dec)
{
  GstA52Dec *a52dec = GST_A52DEC (dec);
  GstA52DecClass *klass;

  GST_DEBUG_OBJECT (dec, "start");

  klass = GST_A52DEC_CLASS (G_OBJECT_GET_CLASS (a52dec));
  a52dec->state = a52_init (klass->a52_cpuflags);

  if (!a52dec->state) {
    GST_ELEMENT_ERROR (GST_ELEMENT (a52dec), LIBRARY, INIT, (NULL),
        ("failed to initialize a52 state"));
    return FALSE;
  }

  a52dec->samples = a52_samples (a52dec->state);
  a52dec->bit_rate = -1;
  a52dec->sample_rate = -1;
  a52dec->stream_channels = A52_CHANNEL;
  a52dec->using_channels = A52_CHANNEL;
  a52dec->level = 1;
  a52dec->bias = 0;
  a52dec->flag_update = TRUE;

  /* call upon legacy upstream byte support (e.g. seeking) */
  gst_audio_decoder_set_byte_time (dec, TRUE);

  return TRUE;
}

static gboolean
gst_a52dec_stop (GstAudioDecoder * dec)
{
  GstA52Dec *a52dec = GST_A52DEC (dec);

  GST_DEBUG_OBJECT (dec, "stop");

  a52dec->samples = NULL;
  if (a52dec->state) {
    a52_free (a52dec->state);
    a52dec->state = NULL;
  }
  if (a52dec->pending_tags) {
    gst_tag_list_free (a52dec->pending_tags);
    a52dec->pending_tags = NULL;
  }

  return TRUE;
}

static GstFlowReturn
gst_a52dec_parse (GstAudioDecoder * bdec, GstAdapter * adapter,
    gint * _offset, gint * len)
{
  GstA52Dec *a52dec;
  const guint8 *data;
  gint av, size;
  gint length = 0, flags, sample_rate, bit_rate;
  GstFlowReturn result = GST_FLOW_EOS;

  a52dec = GST_A52DEC (bdec);

  size = av = gst_adapter_available (adapter);
  data = (const guint8 *) gst_adapter_map (adapter, av);

  /* find and read header */
  bit_rate = a52dec->bit_rate;
  sample_rate = a52dec->sample_rate;
  flags = 0;
<<<<<<< HEAD
  while (av >= 7) {
    length = a52_syncinfo ((guint8 *) data, &flags, &sample_rate, &bit_rate);
=======
  while (size >= 7) {
    length = a52_syncinfo (data, &flags, &sample_rate, &bit_rate);
>>>>>>> 1651493a

    if (length == 0) {
      /* shift window to re-find sync */
      data++;
      size--;
    } else if (length <= size) {
      GST_LOG_OBJECT (a52dec, "Sync: frame size %d", length);
      result = GST_FLOW_OK;
      break;
    } else {
      GST_LOG_OBJECT (a52dec, "Not enough data available (needed %d had %d)",
          length, size);
      break;
    }
  }
  gst_adapter_unmap (adapter);

  *_offset = av - size;
  *len = length;

  return result;
}

static gint
gst_a52dec_channels (int flags, GstAudioChannelPosition * pos)
{
  gint chans = 0;

  if (flags & A52_LFE) {
    chans += 1;
    if (pos) {
      pos[0] = GST_AUDIO_CHANNEL_POSITION_LFE1;
    }
  }
  flags &= A52_CHANNEL_MASK;
  switch (flags) {
    case A52_3F2R:
      if (pos) {
        pos[0 + chans] = GST_AUDIO_CHANNEL_POSITION_FRONT_LEFT;
        pos[1 + chans] = GST_AUDIO_CHANNEL_POSITION_FRONT_CENTER;
        pos[2 + chans] = GST_AUDIO_CHANNEL_POSITION_FRONT_RIGHT;
        pos[3 + chans] = GST_AUDIO_CHANNEL_POSITION_REAR_LEFT;
        pos[4 + chans] = GST_AUDIO_CHANNEL_POSITION_REAR_RIGHT;
      }
      chans += 5;
      break;
    case A52_2F2R:
      if (pos) {
        pos[0 + chans] = GST_AUDIO_CHANNEL_POSITION_FRONT_LEFT;
        pos[1 + chans] = GST_AUDIO_CHANNEL_POSITION_FRONT_RIGHT;
        pos[2 + chans] = GST_AUDIO_CHANNEL_POSITION_REAR_LEFT;
        pos[3 + chans] = GST_AUDIO_CHANNEL_POSITION_REAR_RIGHT;
      }
      chans += 4;
      break;
    case A52_3F1R:
      if (pos) {
        pos[0 + chans] = GST_AUDIO_CHANNEL_POSITION_FRONT_LEFT;
        pos[1 + chans] = GST_AUDIO_CHANNEL_POSITION_FRONT_CENTER;
        pos[2 + chans] = GST_AUDIO_CHANNEL_POSITION_FRONT_RIGHT;
        pos[3 + chans] = GST_AUDIO_CHANNEL_POSITION_REAR_CENTER;
      }
      chans += 4;
      break;
    case A52_2F1R:
      if (pos) {
        pos[0 + chans] = GST_AUDIO_CHANNEL_POSITION_FRONT_LEFT;
        pos[1 + chans] = GST_AUDIO_CHANNEL_POSITION_FRONT_RIGHT;
        pos[2 + chans] = GST_AUDIO_CHANNEL_POSITION_REAR_CENTER;
      }
      chans += 3;
      break;
    case A52_3F:
      if (pos) {
        pos[0 + chans] = GST_AUDIO_CHANNEL_POSITION_FRONT_LEFT;
        pos[1 + chans] = GST_AUDIO_CHANNEL_POSITION_FRONT_CENTER;
        pos[2 + chans] = GST_AUDIO_CHANNEL_POSITION_FRONT_RIGHT;
      }
      chans += 3;
      break;
    case A52_CHANNEL:          /* Dual mono. Should really be handled as 2 src pads */
    case A52_STEREO:
    case A52_DOLBY:
      if (pos) {
        pos[0 + chans] = GST_AUDIO_CHANNEL_POSITION_FRONT_LEFT;
        pos[1 + chans] = GST_AUDIO_CHANNEL_POSITION_FRONT_RIGHT;
      }
      chans += 2;
      break;
    case A52_MONO:
      if (pos) {
        pos[0 + chans] = GST_AUDIO_CHANNEL_POSITION_MONO;
      }
      chans += 1;
      break;
    default:
      /* error, caller should post error message */
      return 0;
  }

  return chans;
}

static gboolean
gst_a52dec_reneg (GstA52Dec * a52dec)
{
  gint channels;
  GstCaps *caps = NULL;
  gboolean result = FALSE;
  GstAudioChannelPosition from[6], to[6];

  channels = gst_a52dec_channels (a52dec->using_channels, from);

  if (!channels)
    goto done;

  GST_INFO_OBJECT (a52dec, "reneg channels:%d rate:%d",
      channels, a52dec->sample_rate);

  memcpy (to, from, sizeof (GstAudioChannelPosition) * channels);
  gst_audio_channel_positions_to_valid_order (to, channels);
  gst_audio_get_channel_reorder_map (channels, from, to,
      a52dec->channel_reorder_map);

  caps = gst_caps_new_simple ("audio/x-raw",
      "format", G_TYPE_STRING, SAMPLE_FORMAT,
      "layout", G_TYPE_STRING, "interleaved",
      "channels", G_TYPE_INT, channels,
      "rate", G_TYPE_INT, a52dec->sample_rate, NULL);

  if (channels > 1) {
    guint64 channel_mask = 0;

    gst_audio_channel_positions_to_mask (to, channels, &channel_mask);
    gst_caps_set_simple (caps, "channel-mask", GST_TYPE_BITMASK, channel_mask,
        NULL);
  }

  if (!gst_audio_decoder_set_outcaps (GST_AUDIO_DECODER (a52dec), caps))
    goto done;

  result = TRUE;

done:
  if (caps)
    gst_caps_unref (caps);
  return result;
}

static void
gst_a52dec_update_streaminfo (GstA52Dec * a52dec)
{
  GstTagList *taglist;

  taglist = gst_tag_list_new_empty ();
  gst_tag_list_add (taglist, GST_TAG_MERGE_APPEND, GST_TAG_BITRATE,
      (guint) a52dec->bit_rate, NULL);

  if (a52dec->pending_tags) {
    gst_tag_list_free (a52dec->pending_tags);
    a52dec->pending_tags = NULL;
  }

  a52dec->pending_tags = taglist;
}

static GstFlowReturn
gst_a52dec_pre_push (GstAudioDecoder * bdec, GstBuffer ** buffer)
{
  GstA52Dec *a52dec = GST_A52DEC (bdec);

  if (G_UNLIKELY (a52dec->pending_tags)) {
    gst_pad_push_event (GST_AUDIO_DECODER_SRC_PAD (a52dec),
        gst_event_new_tag (a52dec->pending_tags));
    a52dec->pending_tags = NULL;
  }

  return GST_FLOW_OK;
}

static GstFlowReturn
gst_a52dec_handle_frame (GstAudioDecoder * bdec, GstBuffer * buffer)
{
  GstA52Dec *a52dec;
  gint channels, i;
  gboolean need_reneg = FALSE;
  gint chans;
  gint length = 0, flags, sample_rate, bit_rate;
  GstMapInfo map;
  GstFlowReturn result = GST_FLOW_OK;
  GstBuffer *outbuf;
  const gint num_blocks = 6;

  a52dec = GST_A52DEC (bdec);

  /* no fancy draining */
  if (G_UNLIKELY (!buffer))
    return GST_FLOW_OK;

  /* parsed stuff already, so this should work out fine */
  gst_buffer_map (buffer, &map, GST_MAP_READ);
  g_assert (map.size >= 7);

  /* re-obtain some sync header info,
   * should be same as during _parse and could also be cached there,
   * but anyway ... */
  bit_rate = a52dec->bit_rate;
  sample_rate = a52dec->sample_rate;
  flags = 0;
  length = a52_syncinfo (map.data, &flags, &sample_rate, &bit_rate);
  g_assert (length == map.size);

  /* update stream information, renegotiate or re-streaminfo if needed */
  need_reneg = FALSE;
  if (a52dec->sample_rate != sample_rate) {
    need_reneg = TRUE;
    a52dec->sample_rate = sample_rate;
  }

  if (flags) {
    a52dec->stream_channels = flags & (A52_CHANNEL_MASK | A52_LFE);
  }

  if (bit_rate != a52dec->bit_rate) {
    a52dec->bit_rate = bit_rate;
    gst_a52dec_update_streaminfo (a52dec);
  }

  /* If we haven't had an explicit number of channels chosen through properties
   * at this point, choose what to downmix to now, based on what the peer will
   * accept - this allows a52dec to do downmixing in preference to a
   * downstream element such as audioconvert.
   */
  if (a52dec->request_channels != A52_CHANNEL) {
    flags = a52dec->request_channels;
  } else if (a52dec->flag_update) {
    GstCaps *caps;

    a52dec->flag_update = FALSE;

    caps = gst_pad_get_allowed_caps (GST_AUDIO_DECODER_SRC_PAD (a52dec));
    if (caps && gst_caps_get_size (caps) > 0) {
      GstCaps *copy = gst_caps_copy_nth (caps, 0);
      GstStructure *structure = gst_caps_get_structure (copy, 0);
      gint channels;
      const int a52_channels[6] = {
        A52_MONO,
        A52_STEREO,
        A52_STEREO | A52_LFE,
        A52_2F2R,
        A52_2F2R | A52_LFE,
        A52_3F2R | A52_LFE,
      };

      /* Prefer the original number of channels, but fixate to something
       * preferred (first in the caps) downstream if possible.
       */
      gst_structure_fixate_field_nearest_int (structure, "channels",
          flags ? gst_a52dec_channels (flags, NULL) : 6);
      if (gst_structure_get_int (structure, "channels", &channels)
          && channels <= 6)
        flags = a52_channels[channels - 1];
      else
        flags = a52_channels[5];

      gst_caps_unref (copy);
    } else if (flags)
      flags = a52dec->stream_channels;
    else
      flags = A52_3F2R | A52_LFE;

    if (caps)
      gst_caps_unref (caps);
  } else {
    flags = a52dec->using_channels;
  }

  /* process */
  flags |= A52_ADJUST_LEVEL;
  a52dec->level = 1;
  if (a52_frame (a52dec->state, map.data, &flags, &a52dec->level, a52dec->bias)) {
    gst_buffer_unmap (buffer, &map);
    GST_AUDIO_DECODER_ERROR (a52dec, 1, STREAM, DECODE, (NULL),
        ("a52_frame error"), result);
    goto exit;
  }
  gst_buffer_unmap (buffer, &map);

  channels = flags & (A52_CHANNEL_MASK | A52_LFE);
  if (a52dec->using_channels != channels) {
    need_reneg = TRUE;
    a52dec->using_channels = channels;
  }

  /* negotiate if required */
  if (need_reneg) {
    GST_DEBUG_OBJECT (a52dec,
        "a52dec reneg: sample_rate:%d stream_chans:%d using_chans:%d",
        a52dec->sample_rate, a52dec->stream_channels, a52dec->using_channels);
    if (!gst_a52dec_reneg (a52dec))
      goto failed_negotiation;
  }

  if (a52dec->dynamic_range_compression == FALSE) {
    a52_dynrng (a52dec->state, NULL, NULL);
  }

  flags &= (A52_CHANNEL_MASK | A52_LFE);
  chans = gst_a52dec_channels (flags, NULL);
  if (!chans)
    goto invalid_flags;

  /* handle decoded data;
   * each frame has 6 blocks, one block is 256 samples, ea */
  outbuf =
      gst_buffer_new_and_alloc (256 * chans * (SAMPLE_WIDTH / 8) * num_blocks);

  gst_buffer_map (outbuf, &map, GST_MAP_WRITE);
  {
    guint8 *ptr = map.data;
    for (i = 0; i < num_blocks; i++) {
      if (a52_block (a52dec->state)) {
        /* also marks discont */
        GST_AUDIO_DECODER_ERROR (a52dec, 1, STREAM, DECODE, (NULL),
            ("error decoding block %d", i), result);
        if (result != GST_FLOW_OK) {
          gst_buffer_unmap (outbuf, &map);
          goto exit;
        }
      } else {
        gint n, c;
        gint *reorder_map = a52dec->channel_reorder_map;

        for (n = 0; n < 256; n++) {
          for (c = 0; c < chans; c++) {
            ((sample_t *) ptr)[n * chans + reorder_map[c]] =
                a52dec->samples[c * 256 + n];
          }
        }
      }
      ptr += 256 * chans * (SAMPLE_WIDTH / 8);
    }
  }
  gst_buffer_unmap (outbuf, &map);

  result = gst_audio_decoder_finish_frame (bdec, outbuf, 1);

exit:
  return result;

  /* ERRORS */
failed_negotiation:
  {
    GST_ELEMENT_ERROR (a52dec, CORE, NEGOTIATION, (NULL), (NULL));
    return GST_FLOW_ERROR;
  }
invalid_flags:
  {
    GST_ELEMENT_ERROR (GST_ELEMENT (a52dec), STREAM, DECODE, (NULL),
        ("Invalid channel flags: %d", flags));
    return GST_FLOW_ERROR;
  }
}

static gboolean
gst_a52dec_set_format (GstAudioDecoder * bdec, GstCaps * caps)
{
  GstA52Dec *a52dec = GST_A52DEC (bdec);
  GstStructure *structure;

  structure = gst_caps_get_structure (caps, 0);

  if (structure && gst_structure_has_name (structure, "audio/x-private1-ac3"))
    a52dec->dvdmode = TRUE;
  else
    a52dec->dvdmode = FALSE;

  return TRUE;
}

static GstFlowReturn
gst_a52dec_chain (GstPad * pad, GstObject * parent, GstBuffer * buf)
{
  GstA52Dec *a52dec = GST_A52DEC (parent);
  GstFlowReturn ret = GST_FLOW_OK;
  gint first_access;

  if (a52dec->dvdmode) {
    gsize size;
    guint8 data[2];
    gint offset;
    gint len;
    GstBuffer *subbuf;

    size = gst_buffer_extract (buf, 0, data, 2);
    if (size < 2)
      goto not_enough_data;

    first_access = (data[0] << 8) | data[1];

    /* Skip the first_access header */
    offset = 2;

    if (first_access > 1) {
      /* Length of data before first_access */
      len = first_access - 1;

      if (len <= 0 || offset + len > size)
        goto bad_first_access_parameter;

      subbuf = gst_buffer_copy_region (buf, GST_BUFFER_COPY_ALL, offset, len);
      GST_BUFFER_TIMESTAMP (subbuf) = GST_CLOCK_TIME_NONE;
      ret = a52dec->base_chain (pad, parent, subbuf);
      if (ret != GST_FLOW_OK) {
        gst_buffer_unref (buf);
        goto done;
      }

      offset += len;
      len = size - offset;

      if (len > 0) {
        subbuf = gst_buffer_copy_region (buf, GST_BUFFER_COPY_ALL, offset, len);
        GST_BUFFER_TIMESTAMP (subbuf) = GST_BUFFER_TIMESTAMP (buf);

        ret = a52dec->base_chain (pad, parent, subbuf);
      }
      gst_buffer_unref (buf);
    } else {
      /* first_access = 0 or 1, so if there's a timestamp it applies to the first byte */
      subbuf =
          gst_buffer_copy_region (buf, GST_BUFFER_COPY_ALL, offset,
          size - offset);
      GST_BUFFER_TIMESTAMP (subbuf) = GST_BUFFER_TIMESTAMP (buf);
      gst_buffer_unref (buf);
      ret = a52dec->base_chain (pad, parent, subbuf);
    }
  } else {
    ret = a52dec->base_chain (pad, parent, buf);
  }

done:
  return ret;

/* ERRORS */
not_enough_data:
  {
    GST_ELEMENT_ERROR (GST_ELEMENT (a52dec), STREAM, DECODE, (NULL),
        ("Insufficient data in buffer. Can't determine first_acess"));
    gst_buffer_unref (buf);
    return GST_FLOW_ERROR;
  }
bad_first_access_parameter:
  {
    GST_ELEMENT_ERROR (GST_ELEMENT (a52dec), STREAM, DECODE, (NULL),
        ("Bad first_access parameter (%d) in buffer", first_access));
    gst_buffer_unref (buf);
    return GST_FLOW_ERROR;
  }
}

static void
gst_a52dec_set_property (GObject * object, guint prop_id, const GValue * value,
    GParamSpec * pspec)
{
  GstA52Dec *src = GST_A52DEC (object);

  switch (prop_id) {
    case ARG_DRC:
      GST_OBJECT_LOCK (src);
      src->dynamic_range_compression = g_value_get_boolean (value);
      GST_OBJECT_UNLOCK (src);
      break;
    case ARG_MODE:
      GST_OBJECT_LOCK (src);
      src->request_channels &= ~A52_CHANNEL_MASK;
      src->request_channels |= g_value_get_enum (value);
      GST_OBJECT_UNLOCK (src);
      break;
    case ARG_LFE:
      GST_OBJECT_LOCK (src);
      src->request_channels &= ~A52_LFE;
      src->request_channels |= g_value_get_boolean (value) ? A52_LFE : 0;
      GST_OBJECT_UNLOCK (src);
      break;
    default:
      G_OBJECT_WARN_INVALID_PROPERTY_ID (object, prop_id, pspec);
      break;
  }
}

static void
gst_a52dec_get_property (GObject * object, guint prop_id, GValue * value,
    GParamSpec * pspec)
{
  GstA52Dec *src = GST_A52DEC (object);

  switch (prop_id) {
    case ARG_DRC:
      GST_OBJECT_LOCK (src);
      g_value_set_boolean (value, src->dynamic_range_compression);
      GST_OBJECT_UNLOCK (src);
      break;
    case ARG_MODE:
      GST_OBJECT_LOCK (src);
      g_value_set_enum (value, src->request_channels & A52_CHANNEL_MASK);
      GST_OBJECT_UNLOCK (src);
      break;
    case ARG_LFE:
      GST_OBJECT_LOCK (src);
      g_value_set_boolean (value, src->request_channels & A52_LFE);
      GST_OBJECT_UNLOCK (src);
      break;
    default:
      G_OBJECT_WARN_INVALID_PROPERTY_ID (object, prop_id, pspec);
      break;
  }
}

static gboolean
plugin_init (GstPlugin * plugin)
{
#if HAVE_ORC
  orc_init ();
#endif

  if (!gst_element_register (plugin, "a52dec", GST_RANK_SECONDARY,
          GST_TYPE_A52DEC))
    return FALSE;

  return TRUE;
}

GST_PLUGIN_DEFINE (GST_VERSION_MAJOR,
    GST_VERSION_MINOR,
    "a52dec",
    "Decodes ATSC A/52 encoded audio streams",
    plugin_init, VERSION, "GPL", GST_PACKAGE_NAME, GST_PACKAGE_ORIGIN);<|MERGE_RESOLUTION|>--- conflicted
+++ resolved
@@ -308,13 +308,8 @@
   bit_rate = a52dec->bit_rate;
   sample_rate = a52dec->sample_rate;
   flags = 0;
-<<<<<<< HEAD
-  while (av >= 7) {
+  while (size >= 7) {
     length = a52_syncinfo ((guint8 *) data, &flags, &sample_rate, &bit_rate);
-=======
-  while (size >= 7) {
-    length = a52_syncinfo (data, &flags, &sample_rate, &bit_rate);
->>>>>>> 1651493a
 
     if (length == 0) {
       /* shift window to re-find sync */
