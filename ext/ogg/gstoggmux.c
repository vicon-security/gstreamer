/* OGG muxer plugin for GStreamer
 * Copyright (C) 2004 Wim Taymans <wim@fluendo.com>
 * Copyright (C) 2006 Thomas Vander Stichele <thomas at apestaart dot org>
 *
 * This library is free software; you can redistribute it and/or
 * modify it under the terms of the GNU Library General Public
 * License as published by the Free Software Foundation; either
 * version 2 of the License, or (at your option) any later version.
 *
 * This library is distributed in the hope that it will be useful,
 * but WITHOUT ANY WARRANTY; without even the implied warranty of
 * MERCHANTABILITY or FITNESS FOR A PARTICULAR PURPOSE.  See the GNU
 * Library General Public License for more details.
 *
 * You should have received a copy of the GNU Library General Public
 * License along with this library; if not, write to the
 * Free Software Foundation, Inc., 59 Temple Place - Suite 330,
 * Boston, MA 02111-1307, USA.
 */

/**
 * SECTION:element-oggmux
 * @see_also: <link linkend="gst-plugins-base-plugins-oggdemux">oggdemux</link>
 *
 * This element merges streams (audio and video) into ogg files.
 *
 * <refsect2>
 * <title>Example pipelines</title>
 * |[
 * gst-launch v4l2src num-buffers=500 ! video/x-raw,width=320,height=240 ! videoconvert ! theoraenc ! oggmux ! filesink location=video.ogg
 * ]| Encodes a video stream captured from a v4l2-compatible camera to Ogg/Theora
 * (the encoding will stop automatically after 500 frames)
 * </refsect2>
 *
 * Last reviewed on 2008-02-06 (0.10.17)
 */

#ifdef HAVE_CONFIG_H
#include "config.h"
#endif

#include <gst/gst.h>
#include <gst/base/gstcollectpads.h>
#include <gst/base/gstbytewriter.h>
#include <gst/tag/tag.h>

#include "gstoggmux.h"

/* memcpy - if someone knows a way to get rid of it, please speak up
 * note: the ogg docs even say you need this... */
#include <string.h>
#include <time.h>
#include <stdlib.h>             /* rand, srand, atoi */

GST_DEBUG_CATEGORY_STATIC (gst_ogg_mux_debug);
#define GST_CAT_DEFAULT gst_ogg_mux_debug

/* This isn't generally what you'd want with an end-time macro, because
   technically the end time of a buffer with invalid duration is invalid. But
   for sorting ogg pages this is what we want. */
#define GST_BUFFER_END_TIME(buf) \
    (GST_BUFFER_DURATION_IS_VALID (buf) \
    ? GST_BUFFER_TIMESTAMP (buf) + GST_BUFFER_DURATION (buf) \
    : GST_BUFFER_TIMESTAMP (buf))

#define GST_GP_FORMAT "[gp %8" G_GINT64_FORMAT "]"
#define GST_GP_CAST(_gp) ((gint64) _gp)

typedef enum
{
  GST_OGG_FLAG_BOS = GST_ELEMENT_FLAG_LAST,
  GST_OGG_FLAG_EOS
}
GstOggFlag;

/* OggMux signals and args */
enum
{
  /* FILL ME */
  LAST_SIGNAL
};

/* set to 0.5 seconds by default */
#define DEFAULT_MAX_DELAY       G_GINT64_CONSTANT(500000000)
#define DEFAULT_MAX_PAGE_DELAY  G_GINT64_CONSTANT(500000000)
#define DEFAULT_MAX_TOLERANCE   G_GINT64_CONSTANT(40000000)
#define DEFAULT_SKELETON        FALSE

enum
{
  ARG_0,
  ARG_MAX_DELAY,
  ARG_MAX_PAGE_DELAY,
  ARG_MAX_TOLERANCE,
  ARG_SKELETON
};

static GstStaticPadTemplate src_factory = GST_STATIC_PAD_TEMPLATE ("src",
    GST_PAD_SRC,
    GST_PAD_ALWAYS,
    GST_STATIC_CAPS ("application/ogg")
    );

static GstStaticPadTemplate sink_factory = GST_STATIC_PAD_TEMPLATE ("sink_%d",
    GST_PAD_SINK,
    GST_PAD_REQUEST,
    GST_STATIC_CAPS ("video/x-theora; "
        "audio/x-vorbis; audio/x-flac; audio/x-speex; audio/x-celt; "
        "application/x-ogm-video; application/x-ogm-audio; video/x-dirac; "
        "video/x-smoke; video/x-vp8; text/x-cmml, encoded = (boolean) TRUE; "
        "subtitle/x-kate; application/x-kate")
    );

static void gst_ogg_mux_finalize (GObject * object);

static GstFlowReturn
gst_ogg_mux_collected (GstCollectPads * pads, GstOggMux * ogg_mux);
static gboolean gst_ogg_mux_handle_src_event (GstPad * pad, GstEvent * event);
static GstPad *gst_ogg_mux_request_new_pad (GstElement * element,
    GstPadTemplate * templ, const gchar * name, const GstCaps * caps);
static void gst_ogg_mux_release_pad (GstElement * element, GstPad * pad);

static void gst_ogg_mux_set_property (GObject * object,
    guint prop_id, const GValue * value, GParamSpec * pspec);
static void gst_ogg_mux_get_property (GObject * object,
    guint prop_id, GValue * value, GParamSpec * pspec);
static GstStateChangeReturn gst_ogg_mux_change_state (GstElement * element,
    GstStateChange transition);

/*static guint gst_ogg_mux_signals[LAST_SIGNAL] = { 0 }; */
#define gst_ogg_mux_parent_class parent_class
G_DEFINE_TYPE_WITH_CODE (GstOggMux, gst_ogg_mux, GST_TYPE_ELEMENT,
    G_IMPLEMENT_INTERFACE (GST_TYPE_PRESET, NULL));

static void
gst_ogg_mux_class_init (GstOggMuxClass * klass)
{
  GObjectClass *gobject_class;
  GstElementClass *gstelement_class;

  gobject_class = (GObjectClass *) klass;
  gstelement_class = (GstElementClass *) klass;

  gobject_class->finalize = gst_ogg_mux_finalize;
  gobject_class->get_property = gst_ogg_mux_get_property;
  gobject_class->set_property = gst_ogg_mux_set_property;

  gst_element_class_add_pad_template (gstelement_class,
      gst_static_pad_template_get (&src_factory));
  gst_element_class_add_pad_template (gstelement_class,
      gst_static_pad_template_get (&sink_factory));

  gst_element_class_set_details_simple (gstelement_class,
      "Ogg muxer", "Codec/Muxer",
      "mux ogg streams (info about ogg: http://xiph.org)",
      "Wim Taymans <wim@fluendo.com>");

  gstelement_class->request_new_pad = gst_ogg_mux_request_new_pad;
  gstelement_class->release_pad = gst_ogg_mux_release_pad;

  g_object_class_install_property (gobject_class, ARG_MAX_DELAY,
      g_param_spec_uint64 ("max-delay", "Max delay",
          "Maximum delay in multiplexing streams", 0, G_MAXUINT64,
          DEFAULT_MAX_DELAY,
          (GParamFlags) G_PARAM_READWRITE | G_PARAM_STATIC_STRINGS));
  g_object_class_install_property (gobject_class, ARG_MAX_PAGE_DELAY,
      g_param_spec_uint64 ("max-page-delay", "Max page delay",
          "Maximum delay for sending out a page", 0, G_MAXUINT64,
          DEFAULT_MAX_PAGE_DELAY,
          (GParamFlags) G_PARAM_READWRITE | G_PARAM_STATIC_STRINGS));
  g_object_class_install_property (gobject_class, ARG_MAX_TOLERANCE,
      g_param_spec_uint64 ("max-tolerance", "Max time tolerance",
          "Maximum timestamp difference for maintaining perfect granules",
          0, G_MAXUINT64, DEFAULT_MAX_TOLERANCE,
          (GParamFlags) G_PARAM_READWRITE | G_PARAM_STATIC_STRINGS));
  g_object_class_install_property (gobject_class, ARG_SKELETON,
      g_param_spec_boolean ("skeleton", "Skeleton",
          "Whether to include a Skeleton track",
          DEFAULT_SKELETON,
          (GParamFlags) G_PARAM_READWRITE | G_PARAM_STATIC_STRINGS));

  gstelement_class->change_state = gst_ogg_mux_change_state;

}

#if 0
static const GstEventMask *
gst_ogg_mux_get_sink_event_masks (GstPad * pad)
{
  static const GstEventMask gst_ogg_mux_sink_event_masks[] = {
    {GST_EVENT_EOS, 0},
    {GST_EVENT_DISCONTINUOUS, 0},
    {0,}
  };

  return gst_ogg_mux_sink_event_masks;
}
#endif

static void
gst_ogg_mux_clear (GstOggMux * ogg_mux)
{
  ogg_mux->pulling = NULL;
  ogg_mux->need_headers = TRUE;
  ogg_mux->delta_pad = NULL;
  ogg_mux->offset = 0;
  ogg_mux->next_ts = 0;
  ogg_mux->last_ts = GST_CLOCK_TIME_NONE;
}

static void
gst_ogg_mux_init (GstOggMux * ogg_mux)
{
  GstElementClass *klass = GST_ELEMENT_GET_CLASS (ogg_mux);

  ogg_mux->srcpad =
      gst_pad_new_from_template (gst_element_class_get_pad_template (klass,
          "src"), "src");
  gst_pad_set_event_function (ogg_mux->srcpad, gst_ogg_mux_handle_src_event);
  gst_element_add_pad (GST_ELEMENT (ogg_mux), ogg_mux->srcpad);

  GST_OBJECT_FLAG_SET (GST_ELEMENT (ogg_mux), GST_OGG_FLAG_BOS);

  /* seed random number generator for creation of serial numbers */
  srand (time (NULL));

  ogg_mux->collect = gst_collect_pads_new ();
  gst_collect_pads_set_function (ogg_mux->collect,
      (GstCollectPadsFunction) GST_DEBUG_FUNCPTR (gst_ogg_mux_collected),
      ogg_mux);

  ogg_mux->max_delay = DEFAULT_MAX_DELAY;
  ogg_mux->max_page_delay = DEFAULT_MAX_PAGE_DELAY;
  ogg_mux->max_tolerance = DEFAULT_MAX_TOLERANCE;

  gst_ogg_mux_clear (ogg_mux);
}

static void
gst_ogg_mux_finalize (GObject * object)
{
  GstOggMux *ogg_mux;

  ogg_mux = GST_OGG_MUX (object);

  if (ogg_mux->collect) {
    gst_object_unref (ogg_mux->collect);
    ogg_mux->collect = NULL;
  }

  G_OBJECT_CLASS (parent_class)->finalize (object);
}

static void
gst_ogg_mux_ogg_pad_destroy_notify (GstCollectData * data)
{
  GstOggPadData *oggpad = (GstOggPadData *) data;
  GstBuffer *buf;

  ogg_stream_clear (&oggpad->map.stream);
  gst_caps_replace (&oggpad->map.caps, NULL);

  if (oggpad->pagebuffers) {
    while ((buf = g_queue_pop_head (oggpad->pagebuffers)) != NULL) {
      gst_buffer_unref (buf);
    }
    g_queue_free (oggpad->pagebuffers);
    oggpad->pagebuffers = NULL;
  }
}

static GstPadLinkReturn
gst_ogg_mux_sinkconnect (GstPad * pad, GstPad * peer)
{
  GstOggMux *ogg_mux;

  ogg_mux = GST_OGG_MUX (gst_pad_get_parent (pad));

  GST_DEBUG_OBJECT (ogg_mux, "sinkconnect triggered on %s", GST_PAD_NAME (pad));

  gst_object_unref (ogg_mux);

  return GST_PAD_LINK_OK;
}

static gboolean
gst_ogg_mux_sink_event (GstPad * pad, GstEvent * event)
{
  GstOggMux *ogg_mux = GST_OGG_MUX (gst_pad_get_parent (pad));
  GstOggPadData *ogg_pad = (GstOggPadData *) gst_pad_get_element_private (pad);
  gboolean ret = FALSE;

  GST_DEBUG_OBJECT (pad, "Got %s event", GST_EVENT_TYPE_NAME (event));

  switch (GST_EVENT_TYPE (event)) {
    case GST_EVENT_SEGMENT:
    {
      const GstSegment *segment;

      gst_event_parse_segment (event, &segment);

      /* We don't support non time NEWSEGMENT events */
      if (segment->format != GST_FORMAT_TIME) {
        gst_event_unref (event);
        event = NULL;
        break;
      }

      gst_segment_copy_into (segment, &ogg_pad->segment);
      break;
    }
    case GST_EVENT_FLUSH_STOP:{
      gst_segment_init (&ogg_pad->segment, GST_FORMAT_TIME);
      break;
    }
    case GST_EVENT_TAG:{
      GstTagList *tags;

      gst_event_parse_tag (event, &tags);
      tags = gst_tag_list_merge (ogg_pad->tags, tags, GST_TAG_MERGE_APPEND);
      if (ogg_pad->tags)
        gst_tag_list_free (ogg_pad->tags);
      ogg_pad->tags = tags;

      GST_DEBUG_OBJECT (ogg_mux, "Got tags %" GST_PTR_FORMAT, ogg_pad->tags);
      break;
    }
    default:
      break;
  }

  /* now GstCollectPads can take care of the rest, e.g. EOS */
  if (event != NULL)
    ret = ogg_pad->collect_event (pad, event);

  gst_object_unref (ogg_mux);
  return ret;
}

static gboolean
gst_ogg_mux_is_serialno_present (GstOggMux * ogg_mux, guint32 serialno)
{
  GSList *walk;

  walk = ogg_mux->collect->data;
  while (walk) {
    GstOggPadData *pad = (GstOggPadData *) walk->data;
    if (pad->map.serialno == serialno)
      return TRUE;
    walk = walk->next;
  }

  return FALSE;
}

static guint32
gst_ogg_mux_generate_serialno (GstOggMux * ogg_mux)
{
  guint32 serialno;

  do {
    serialno = g_random_int_range (0, G_MAXINT32);
  } while (gst_ogg_mux_is_serialno_present (ogg_mux, serialno));

  return serialno;
}

static GstPad *
gst_ogg_mux_request_new_pad (GstElement * element,
    GstPadTemplate * templ, const gchar * req_name, const GstCaps * caps)
{
  GstOggMux *ogg_mux;
  GstPad *newpad;
  GstElementClass *klass;

  g_return_val_if_fail (templ != NULL, NULL);

  if (templ->direction != GST_PAD_SINK)
    goto wrong_direction;

  g_return_val_if_fail (GST_IS_OGG_MUX (element), NULL);
  ogg_mux = GST_OGG_MUX (element);

  klass = GST_ELEMENT_GET_CLASS (element);

  if (templ != gst_element_class_get_pad_template (klass, "sink_%d"))
    goto wrong_template;

  {
    guint32 serial;
    gchar *name;

    if (req_name == NULL || strlen (req_name) < 6) {
      /* no name given when requesting the pad, use random serial number */
      serial = gst_ogg_mux_generate_serialno (ogg_mux);
    } else {
      /* parse serial number from requested padname */
      unsigned long long_serial;
      char *endptr = NULL;
      long_serial = strtoul (&req_name[5], &endptr, 10);
      if ((endptr && *endptr) || (long_serial & ~0xffffffff)) {
        GST_WARNING_OBJECT (ogg_mux, "Invalid serial number specification: %s",
            req_name + 5);
        return NULL;
      }
      serial = (guint32) long_serial;
    }
    /* create new pad with the name */
    GST_DEBUG_OBJECT (ogg_mux, "Creating new pad for serial %d", serial);
    name = g_strdup_printf ("sink_%d", serial);
    newpad = gst_pad_new_from_template (templ, name);
    g_free (name);

    /* construct our own wrapper data structure for the pad to
     * keep track of its status */
    {
      GstOggPadData *oggpad;

      oggpad = (GstOggPadData *)
          gst_collect_pads_add_pad_full (ogg_mux->collect, newpad,
          sizeof (GstOggPadData), gst_ogg_mux_ogg_pad_destroy_notify);
      ogg_mux->active_pads++;

      oggpad->map.serialno = serial;
      ogg_stream_init (&oggpad->map.stream, oggpad->map.serialno);
      oggpad->packetno = 0;
      oggpad->pageno = 0;
      oggpad->eos = FALSE;
      /* we assume there will be some control data first for this pad */
      oggpad->state = GST_OGG_PAD_STATE_CONTROL;
      oggpad->new_page = TRUE;
      oggpad->first_delta = FALSE;
      oggpad->prev_delta = FALSE;
      oggpad->data_pushed = FALSE;
      oggpad->pagebuffers = g_queue_new ();
      oggpad->map.headers = NULL;
      oggpad->map.queued = NULL;
      oggpad->next_granule = 0;
      oggpad->keyframe_granule = -1;

      gst_segment_init (&oggpad->segment, GST_FORMAT_TIME);

      oggpad->collect_event = (GstPadEventFunction) GST_PAD_EVENTFUNC (newpad);
      gst_pad_set_event_function (newpad,
          GST_DEBUG_FUNCPTR (gst_ogg_mux_sink_event));
    }
  }

  /* setup some pad functions */
  gst_pad_set_link_function (newpad, gst_ogg_mux_sinkconnect);

  /* dd the pad to the element */
  gst_element_add_pad (element, newpad);

  return newpad;

  /* ERRORS */
wrong_direction:
  {
    g_warning ("ogg_mux: request pad that is not a SINK pad\n");
    return NULL;
  }
wrong_template:
  {
    g_warning ("ogg_mux: this is not our template!\n");
    return NULL;
  }
}

static void
gst_ogg_mux_release_pad (GstElement * element, GstPad * pad)
{
  GstOggMux *ogg_mux;

  ogg_mux = GST_OGG_MUX (gst_pad_get_parent (pad));

  gst_collect_pads_remove_pad (ogg_mux->collect, pad);
  gst_element_remove_pad (element, pad);

  gst_object_unref (ogg_mux);
}

/* handle events */
static gboolean
gst_ogg_mux_handle_src_event (GstPad * pad, GstEvent * event)
{
  GstEventType type;

  type = event ? GST_EVENT_TYPE (event) : GST_EVENT_UNKNOWN;

  switch (type) {
    case GST_EVENT_SEEK:
      /* disable seeking for now */
      return FALSE;
    default:
      break;
  }

  return gst_pad_event_default (pad, event);
}

static GstBuffer *
gst_ogg_mux_buffer_from_page (GstOggMux * mux, ogg_page * page, gboolean delta)
{
  GstBuffer *buffer;

  /* allocate space for header and body */
  buffer = gst_buffer_new_and_alloc (page->header_len + page->body_len);
  gst_buffer_fill (buffer, 0, page->header, page->header_len);
  gst_buffer_fill (buffer, page->header_len, page->body, page->body_len);

  /* Here we set granulepos as our OFFSET_END to give easy direct access to
   * this value later. Before we push it, we reset this to OFFSET + SIZE
   * (see gst_ogg_mux_push_buffer). */
  GST_BUFFER_OFFSET_END (buffer) = ogg_page_granulepos (page);
  if (delta)
    GST_BUFFER_FLAG_SET (buffer, GST_BUFFER_FLAG_DELTA_UNIT);

  GST_LOG_OBJECT (mux, GST_GP_FORMAT
      " created buffer %p from ogg page",
      GST_GP_CAST (ogg_page_granulepos (page)), buffer);

  return buffer;
}

static GstFlowReturn
gst_ogg_mux_push_buffer (GstOggMux * mux, GstBuffer * buffer,
    GstOggPadData * oggpad)
{
  /* fix up OFFSET and OFFSET_END again */
  GST_BUFFER_OFFSET (buffer) = mux->offset;
  mux->offset += gst_buffer_get_size (buffer);
  GST_BUFFER_OFFSET_END (buffer) = mux->offset;

  /* Ensure we have monotonically increasing timestamps in the output. */
  if (GST_BUFFER_TIMESTAMP_IS_VALID (buffer)) {
    gint64 run_time = GST_BUFFER_TIMESTAMP (buffer);
    if (mux->last_ts != GST_CLOCK_TIME_NONE && run_time < mux->last_ts)
      GST_BUFFER_TIMESTAMP (buffer) = mux->last_ts;
    else
      mux->last_ts = run_time;
  }

  return gst_pad_push (mux->srcpad, buffer);
}

/* if all queues have at least one page, dequeue the page with the lowest
 * timestamp */
static gboolean
gst_ogg_mux_dequeue_page (GstOggMux * mux, GstFlowReturn * flowret)
{
  GSList *walk;
  GstOggPadData *opad = NULL;   /* "oldest" pad */
  GstClockTime oldest = GST_CLOCK_TIME_NONE;
  GstBuffer *buf = NULL;
  gboolean ret = FALSE;

  *flowret = GST_FLOW_OK;

  walk = mux->collect->data;
  while (walk) {
    GstOggPadData *pad = (GstOggPadData *) walk->data;

    /* We need each queue to either be at EOS, or have one or more pages
     * available with a set granulepos (i.e. not -1), otherwise we don't have
     * enough data yet to determine which stream needs to go next for correct
     * time ordering. */
    if (pad->pagebuffers->length == 0) {
      if (pad->eos) {
        GST_LOG_OBJECT (pad->collect.pad,
            "pad is EOS, skipping for dequeue decision");
      } else {
        GST_LOG_OBJECT (pad->collect.pad,
            "no pages in this queue, can't dequeue");
        return FALSE;
      }
    } else {
      /* We then need to check for a non-negative granulepos */
      int i;
      gboolean valid = FALSE;

      for (i = 0; i < pad->pagebuffers->length; i++) {
        buf = g_queue_peek_nth (pad->pagebuffers, i);
        /* Here we check the OFFSET_END, which is actually temporarily the
         * granulepos value for this buffer */
        if (GST_BUFFER_OFFSET_END (buf) != -1) {
          valid = TRUE;
          break;
        }
      }
      if (!valid) {
        GST_LOG_OBJECT (pad->collect.pad,
            "No page timestamps in queue, can't dequeue");
        return FALSE;
      }
    }

    walk = g_slist_next (walk);
  }

  walk = mux->collect->data;
  while (walk) {
    GstOggPadData *pad = (GstOggPadData *) walk->data;

    /* any page with a granulepos of -1 can be pushed immediately.
     * TODO: it CAN be, but it seems silly to do so? */
    buf = g_queue_peek_head (pad->pagebuffers);
    while (buf && GST_BUFFER_OFFSET_END (buf) == -1) {
      GST_LOG_OBJECT (pad->collect.pad, "[gp        -1] pushing page");
      g_queue_pop_head (pad->pagebuffers);
      *flowret = gst_ogg_mux_push_buffer (mux, buf, pad);
      buf = g_queue_peek_head (pad->pagebuffers);
      ret = TRUE;
    }

    if (buf) {
      /* if no oldest buffer yet, take this one */
      if (oldest == GST_CLOCK_TIME_NONE) {
        GST_LOG_OBJECT (mux, "no oldest yet, taking buffer %p from pad %"
            GST_PTR_FORMAT " with gp time %" GST_TIME_FORMAT,
            buf, pad->collect.pad, GST_TIME_ARGS (GST_BUFFER_OFFSET (buf)));
        oldest = GST_BUFFER_OFFSET (buf);
        opad = pad;
      } else {
        /* if we have an oldest, compare with this one */
        if (GST_BUFFER_OFFSET (buf) < oldest) {
          GST_LOG_OBJECT (mux, "older buffer %p, taking from pad %"
              GST_PTR_FORMAT " with gp time %" GST_TIME_FORMAT,
              buf, pad->collect.pad, GST_TIME_ARGS (GST_BUFFER_OFFSET (buf)));
          oldest = GST_BUFFER_OFFSET (buf);
          opad = pad;
        }
      }
    }
    walk = g_slist_next (walk);
  }

  if (oldest != GST_CLOCK_TIME_NONE) {
    g_assert (opad);
    buf = g_queue_pop_head (opad->pagebuffers);
    GST_LOG_OBJECT (opad->collect.pad,
        GST_GP_FORMAT " pushing oldest page buffer %p (granulepos time %"
        GST_TIME_FORMAT ")", GST_BUFFER_OFFSET_END (buf), buf,
        GST_TIME_ARGS (GST_BUFFER_OFFSET (buf)));
    *flowret = gst_ogg_mux_push_buffer (mux, buf, opad);
    ret = TRUE;
  }

  return ret;
}

/* put the given ogg page on a per-pad queue, timestamping it correctly.
 * after that, dequeue and push as many pages as possible.
 * Caller should make sure:
 * pad->timestamp     was set with the timestamp of the first packet put
 *                    on the page
 * pad->timestamp_end was set with the timestamp + duration of the last packet
 *                    put on the page
 * pad->gp_time       was set with the time matching the gp of the last
 *                    packet put on the page
 *
 * will also reset timestamp and timestamp_end, so caller func can restart
 * counting.
 */
static GstFlowReturn
gst_ogg_mux_pad_queue_page (GstOggMux * mux, GstOggPadData * pad,
    ogg_page * page, gboolean delta)
{
  GstFlowReturn ret;
  GstBuffer *buffer = gst_ogg_mux_buffer_from_page (mux, page, delta);

  /* take the timestamp of the first packet on this page */
  GST_BUFFER_TIMESTAMP (buffer) = pad->timestamp;
  GST_BUFFER_DURATION (buffer) = pad->timestamp_end - pad->timestamp;
  /* take the gp time of the last completed packet on this page */
  GST_BUFFER_OFFSET (buffer) = pad->gp_time;

  /* the next page will start where the current page's end time leaves off */
  pad->timestamp = pad->timestamp_end;

  g_queue_push_tail (pad->pagebuffers, buffer);
  GST_LOG_OBJECT (pad->collect.pad, GST_GP_FORMAT
      " queued buffer page %p (gp time %"
      GST_TIME_FORMAT ", timestamp %" GST_TIME_FORMAT
      "), %d page buffers queued", GST_GP_CAST (ogg_page_granulepos (page)),
      buffer, GST_TIME_ARGS (GST_BUFFER_OFFSET (buffer)),
      GST_TIME_ARGS (GST_BUFFER_TIMESTAMP (buffer)),
      g_queue_get_length (pad->pagebuffers));

  while (gst_ogg_mux_dequeue_page (mux, &ret)) {
    if (ret != GST_FLOW_OK)
      break;
  }

  return ret;
}

/*
 * Given two pads, compare the buffers queued on it.
 * Returns:
 *  0 if they have an equal priority
 * -1 if the first is better
 *  1 if the second is better
 * Priority decided by: a) validity, b) older timestamp, c) smaller number
 * of muxed pages
 */
static gint
gst_ogg_mux_compare_pads (GstOggMux * ogg_mux, GstOggPadData * first,
    GstOggPadData * second)
{
  guint64 firsttime, secondtime;

  /* if the first pad doesn't contain anything or is even NULL, return
   * the second pad as best candidate and vice versa */
  if (first == NULL)
    return 1;
  if (second == NULL)
    return -1;

  /* no timestamp on first buffer, it must go first */
  firsttime = GST_BUFFER_TIMESTAMP (first->buffer);
  if (firsttime == GST_CLOCK_TIME_NONE)
    return -1;

  /* no timestamp on second buffer, it must go first */
  secondtime = GST_BUFFER_TIMESTAMP (second->buffer);
  if (secondtime == GST_CLOCK_TIME_NONE)
    return 1;

  /* first buffer has higher timestamp, second one should go first */
  if (secondtime < firsttime)
    return 1;
  /* second buffer has higher timestamp, first one should go first */
  else if (secondtime > firsttime)
    return -1;
  else {
    /* buffers with equal timestamps, prefer the pad that has the
     * least number of pages muxed */
    if (second->pageno < first->pageno)
      return 1;
    else if (second->pageno > first->pageno)
      return -1;
  }

  /* same priority if all of the above failed */
  return 0;
}

static GstBuffer *
gst_ogg_mux_decorate_buffer (GstOggMux * ogg_mux, GstOggPadData * pad,
    GstBuffer * buf)
{
  GstClockTime time;
  gint64 duration, granule, limit;
  GstClockTime next_time;
  GstClockTimeDiff diff;
  ogg_packet packet;
  gsize size;

  /* ensure messing with metadata is ok */
  buf = gst_buffer_make_writable (buf);

  /* convert time to running time, so we need no longer bother about that */
  time = GST_BUFFER_TIMESTAMP (buf);
  if (G_LIKELY (GST_CLOCK_TIME_IS_VALID (time))) {
    time = gst_segment_to_running_time (&pad->segment, GST_FORMAT_TIME, time);
    if (G_UNLIKELY (!GST_CLOCK_TIME_IS_VALID (time))) {
      gst_buffer_unref (buf);
      return NULL;
    } else {
      GST_BUFFER_TIMESTAMP (buf) = time;
    }
  }

  /* now come up with granulepos stuff corresponding to time */
  if (!pad->have_type ||
      pad->map.granulerate_n <= 0 || pad->map.granulerate_d <= 0)
    goto no_granule;

  packet.packet = gst_buffer_map (buf, &size, NULL, GST_MAP_READ);
  packet.bytes = size;
  duration = gst_ogg_stream_get_packet_duration (&pad->map, &packet);
  gst_buffer_unmap (buf, packet.packet, size);

  /* give up if no duration can be determined, relying on upstream */
  if (G_UNLIKELY (duration < 0)) {
    /* well, if some day we really could handle sparse input ... */
    if (pad->map.is_sparse) {
      limit = 1;
      diff = 2;
      goto resync;
    }
    GST_WARNING_OBJECT (pad->collect.pad,
        "failed to determine packet duration");
    goto no_granule;
  }

  GST_LOG_OBJECT (pad->collect.pad, "buffer ts %" GST_TIME_FORMAT
      ", duration %" GST_TIME_FORMAT ", granule duration %" G_GINT64_FORMAT,
      GST_TIME_ARGS (time), GST_TIME_ARGS (GST_BUFFER_DURATION (buf)),
      duration);

  /* determine granule corresponding to time,
   * using the inverse of oggdemux' granule -> time */

  /* see if interpolated granule matches good enough */
  granule = pad->next_granule;
  next_time = gst_ogg_stream_granule_to_time (&pad->map, pad->next_granule);
  diff = GST_CLOCK_DIFF (next_time, time);

  /* we tolerate deviation up to configured or within granule granularity */
  limit = gst_ogg_stream_granule_to_time (&pad->map, 1) / 2;
  limit = MAX (limit, ogg_mux->max_tolerance);

  GST_LOG_OBJECT (pad->collect.pad, "expected granule %" G_GINT64_FORMAT " == "
      "time %" GST_TIME_FORMAT " --> ts diff %" GST_TIME_FORMAT
      " < tolerance %" GST_TIME_FORMAT " (?)",
      granule, GST_TIME_ARGS (next_time), GST_TIME_ARGS (ABS (diff)),
      GST_TIME_ARGS (limit));

resync:
  /* if not good enough, determine granule based on time */
  if (diff > limit || diff < -limit) {
    granule = gst_util_uint64_scale_round (time, pad->map.granulerate_n,
        GST_SECOND * pad->map.granulerate_d);
    GST_DEBUG_OBJECT (pad->collect.pad,
        "resyncing to determined granule %" G_GINT64_FORMAT, granule);
  }

  if (pad->map.is_ogm || pad->map.is_sparse) {
    pad->next_granule = granule;
  } else {
    granule += duration;
    pad->next_granule = granule;
  }

  /* track previous keyframe */
  if (!GST_BUFFER_FLAG_IS_SET (buf, GST_BUFFER_FLAG_DELTA_UNIT))
    pad->keyframe_granule = granule;

  /* determine corresponding time and granulepos */
  GST_BUFFER_OFFSET (buf) = gst_ogg_stream_granule_to_time (&pad->map, granule);
  GST_BUFFER_OFFSET_END (buf) =
      gst_ogg_stream_granule_to_granulepos (&pad->map, granule,
      pad->keyframe_granule);

  return buf;

  /* ERRORS */
no_granule:
  {
    GST_DEBUG_OBJECT (pad->collect.pad, "could not determine granulepos, "
        "falling back to upstream provided metadata");
    return buf;
  }
}


/* make sure at least one buffer is queued on all pads, two if possible
 * 
 * if pad->buffer == NULL, pad->next_buffer !=  NULL, then
 *   we do not know if the buffer is the last or not
 * if pad->buffer != NULL, pad->next_buffer != NULL, then
 *   pad->buffer is not the last buffer for the pad
 * if pad->buffer != NULL, pad->next_buffer == NULL, then
 *   pad->buffer if the last buffer for the pad
 * 
 * returns a pointer to an oggpad that holds the best buffer, or
 * NULL when no pad was usable. "best" means the buffer marked
 * with the lowest timestamp. If best->buffer == NULL then either
 * we're at EOS (popped = FALSE), or a buffer got dropped, so retry. */
static GstOggPadData *
gst_ogg_mux_queue_pads (GstOggMux * ogg_mux, gboolean * popped)
{
  GstOggPadData *bestpad = NULL;
  GSList *walk;

  *popped = FALSE;

  /* try to make sure we have a buffer from each usable pad first */
  walk = ogg_mux->collect->data;
  while (walk) {
    GstOggPadData *pad;
    GstCollectData *data;

    data = (GstCollectData *) walk->data;
    pad = (GstOggPadData *) data;

    walk = g_slist_next (walk);

    GST_LOG_OBJECT (data->pad, "looking at pad for buffer");

    /* try to get a new buffer for this pad if needed and possible */
    if (pad->buffer == NULL) {
      GstBuffer *buf;

      buf = gst_collect_pads_pop (ogg_mux->collect, data);
      GST_LOG_OBJECT (data->pad, "popped buffer %" GST_PTR_FORMAT, buf);

      /* On EOS we get a NULL buffer */
      if (buf != NULL) {
        *popped = TRUE;

        if (ogg_mux->delta_pad == NULL &&
            GST_BUFFER_FLAG_IS_SET (buf, GST_BUFFER_FLAG_DELTA_UNIT))
          ogg_mux->delta_pad = pad;

        /* if we need headers */
        if (pad->state == GST_OGG_PAD_STATE_CONTROL) {
          /* and we have one */
          ogg_packet packet;
          gboolean is_header;
          gsize size;

          packet.packet = gst_buffer_map (buf, &size, NULL, GST_MAP_READ);
          packet.bytes = size;

          /* if we're not yet in data mode, ensure we're setup on the first packet */
          if (!pad->have_type) {
            GstCaps *caps;

            /* Use headers in caps, if any; this will allow us to be resilient
             * to starting streams on the fly, and some streams (like VP8
             * at least) do not send headers packets, as other muxers don't
             * expect/need them. */
            caps = gst_pad_get_current_caps (GST_PAD_CAST (data->pad));
            pad->have_type =
                gst_ogg_stream_setup_map_from_caps_headers (&pad->map, caps);

            if (!pad->have_type) {
              /* fallback on the packet */
              pad->have_type = gst_ogg_stream_setup_map (&pad->map, &packet);
            }
            if (!pad->have_type) {
              GST_ERROR_OBJECT (pad, "mapper didn't recognise input stream "
                  "(pad caps: %" GST_PTR_FORMAT ")", caps);
            } else {
              GST_DEBUG_OBJECT (pad, "caps detected: %" GST_PTR_FORMAT,
                  pad->map.caps);
            }
            if (caps)
              gst_caps_unref (caps);
          }

          if (pad->have_type)
            is_header = gst_ogg_stream_packet_is_header (&pad->map, &packet);
          else                  /* fallback (FIXME 0.11: remove IN_CAPS hack) */
            is_header = GST_BUFFER_FLAG_IS_SET (buf, GST_BUFFER_FLAG_IN_CAPS);

          gst_buffer_unmap (buf, packet.packet, size);

          if (is_header) {
            GST_DEBUG_OBJECT (ogg_mux,
                "got header buffer in control state, ignoring");
            /* just ignore */
            pad->map.n_header_packets_seen++;
            gst_buffer_unref (buf);
            buf = NULL;
          } else {
            GST_DEBUG_OBJECT (ogg_mux,
                "got data buffer in control state, switching to data mode");
            /* this is a data buffer so switch to data state */
            pad->state = GST_OGG_PAD_STATE_DATA;

            /* check if this type of stream allows generating granulepos
             * metadata here, if not, upstream will have to provide */
            if (gst_ogg_stream_granule_to_granulepos (&pad->map, 1, 1) < 0) {
              GST_WARNING_OBJECT (data->pad, "can not generate metadata; "
                  "relying on upstream");
              /* disable metadata code path, otherwise not used anyway */
              pad->map.granulerate_n = 0;
            }
          }
        }

        /* so now we should have a real data packet;
         * see that it is properly decorated */
        if (G_LIKELY (buf)) {
          buf = gst_ogg_mux_decorate_buffer (ogg_mux, pad, buf);
          if (G_UNLIKELY (!buf))
            GST_DEBUG_OBJECT (data->pad, "buffer clipped");
        }
      }

      pad->buffer = buf;
    }

    /* we should have a buffer now, see if it is the best pad to
     * pull on */
    if (pad->buffer) {
      if (gst_ogg_mux_compare_pads (ogg_mux, bestpad, pad) > 0) {
        GST_LOG_OBJECT (data->pad,
            "new best pad, with buffer %" GST_PTR_FORMAT, pad->buffer);

        bestpad = pad;
      }
    }
  }

  return bestpad;
}

static GList *
gst_ogg_mux_get_headers (GstOggPadData * pad)
{
  GList *res = NULL;
  GstStructure *structure;
  GstCaps *caps;
  GstPad *thepad;

  thepad = pad->collect.pad;

  GST_LOG_OBJECT (thepad, "getting headers");

  caps = gst_pad_get_current_caps (thepad);
  if (caps != NULL) {
    const GValue *streamheader;

    structure = gst_caps_get_structure (caps, 0);
    streamheader = gst_structure_get_value (structure, "streamheader");
    if (streamheader != NULL) {
      GST_LOG_OBJECT (thepad, "got header");
      if (G_VALUE_TYPE (streamheader) == GST_TYPE_ARRAY) {
        GArray *bufarr = g_value_peek_pointer (streamheader);
        gint i;

        GST_LOG_OBJECT (thepad, "got fixed list");

        for (i = 0; i < bufarr->len; i++) {
          GValue *bufval = &g_array_index (bufarr, GValue, i);

          GST_LOG_OBJECT (thepad, "item %d", i);
          if (G_VALUE_TYPE (bufval) == GST_TYPE_BUFFER) {
            GstBuffer *buf = g_value_peek_pointer (bufval);

            GST_LOG_OBJECT (thepad, "adding item %d to header list", i);

            gst_buffer_ref (buf);
            res = g_list_append (res, buf);
          }
        }
      } else {
        GST_LOG_OBJECT (thepad, "streamheader is not fixed list");
      }

    } else if (gst_structure_has_name (structure, "video/x-dirac")) {
      res = g_list_append (res, pad->buffer);
      pad->buffer = NULL;
    } else {
      GST_LOG_OBJECT (thepad, "caps don't have streamheader");
    }
    gst_caps_unref (caps);
  } else {
    GST_LOG_OBJECT (thepad, "got empty caps as negotiated format");
  }
  return res;
}

static GstCaps *
gst_ogg_mux_set_header_on_caps (GstCaps * caps, GList * buffers)
{
  GstStructure *structure;
  GValue array = { 0 };
  GList *walk = buffers;

  caps = gst_caps_make_writable (caps);

  structure = gst_caps_get_structure (caps, 0);

  /* put buffers in a fixed list */
  g_value_init (&array, GST_TYPE_ARRAY);

  while (walk) {
    GstBuffer *buf = GST_BUFFER (walk->data);
    GstBuffer *copy;
    GValue value = { 0 };

    walk = walk->next;

    /* mark buffer */
    GST_LOG ("Setting IN_CAPS on buffer of length %" G_GSIZE_FORMAT,
        gst_buffer_get_size (buf));
    GST_BUFFER_FLAG_SET (buf, GST_BUFFER_FLAG_IN_CAPS);

    g_value_init (&value, GST_TYPE_BUFFER);
    copy = gst_buffer_copy (buf);
    gst_value_set_buffer (&value, copy);
    gst_buffer_unref (copy);
    gst_value_array_append_value (&array, &value);
    g_value_unset (&value);
  }
  gst_structure_set_value (structure, "streamheader", &array);
  g_value_unset (&array);

  return caps;
}

static void
gst_ogg_mux_create_header_packet_with_flags (ogg_packet * packet,
    gboolean bos, gboolean eos)
{
  packet->granulepos = 0;
  /* mark BOS and packet number */
  packet->b_o_s = bos;
  /* mark EOS */
  packet->e_o_s = eos;
}

static void
gst_ogg_mux_create_header_packet (ogg_packet * packet, GstOggPadData * pad)
{
  gst_ogg_mux_create_header_packet_with_flags (packet, pad->packetno == 0, 0);
  packet->packetno = pad->packetno++;
}

static void
gst_ogg_mux_submit_skeleton_header_packet (GstOggMux * mux,
    ogg_stream_state * os, GstBuffer * buf, gboolean bos, gboolean eos)
{
  ogg_packet packet;
  gsize size;

  packet.packet = gst_buffer_map (buf, &size, NULL, GST_MAP_READ);
  packet.bytes = size;
  gst_ogg_mux_create_header_packet_with_flags (&packet, bos, eos);
  ogg_stream_packetin (os, &packet);
  gst_buffer_unref (buf);
}

static void
gst_ogg_mux_make_fishead (GstOggMux * mux, ogg_stream_state * os)
{
  GstByteWriter bw;
  GstBuffer *fishead;

  GST_DEBUG_OBJECT (mux, "Creating fishead");

<<<<<<< HEAD
  gst_byte_writer_init_with_size (&bw, 64, TRUE);
=======
  fishead = gst_buffer_new_and_alloc (64);
  gst_byte_writer_init_with_buffer (&bw, fishead, FALSE);
>>>>>>> 67a12c9c
  gst_byte_writer_put_string_utf8 (&bw, "fishead");
  gst_byte_writer_put_int16_le (&bw, 3);        /* version major */
  gst_byte_writer_put_int16_le (&bw, 0);        /* version minor */
  gst_byte_writer_put_int64_le (&bw, 0);        /* presentation time numerator */
  gst_byte_writer_put_int64_le (&bw, 1000);     /* ...and denominator */
  gst_byte_writer_put_int64_le (&bw, 0);        /* base time numerator */
  gst_byte_writer_put_int64_le (&bw, 1000);     /* ...and denominator */
  gst_byte_writer_fill (&bw, ' ', 20);  /* UTC time */
  g_assert (gst_byte_writer_get_pos (&bw) == 64);
  fishead = gst_byte_writer_reset_and_get_buffer (&bw);
  gst_ogg_mux_submit_skeleton_header_packet (mux, os, fishead, 1, 0);
}

static void
gst_ogg_mux_byte_writer_put_string_utf8 (GstByteWriter * bw, const char *s)
{
  gst_byte_writer_put_data (bw, (const guint8 *) s, strlen (s));
}

static void
gst_ogg_mux_add_fisbone_message_header (GstOggMux * mux, GstByteWriter * bw,
    const char *tag, const char *value)
{
  /* It is valid to pass NULL as the value to omit the tag */
  if (!value)
    return;
  GST_DEBUG_OBJECT (mux, "Adding fisbone message header %s: %s", tag, value);
  gst_ogg_mux_byte_writer_put_string_utf8 (bw, tag);
  gst_ogg_mux_byte_writer_put_string_utf8 (bw, ": ");
  gst_ogg_mux_byte_writer_put_string_utf8 (bw, value);
  gst_ogg_mux_byte_writer_put_string_utf8 (bw, "\r\n");
}

static void
gst_ogg_mux_add_fisbone_message_header_from_tags (GstOggMux * mux,
    GstByteWriter * bw, const char *header, const char *tag,
    const GstTagList * tags)
{
  GString *s;
  guint size = gst_tag_list_get_tag_size (tags, tag), n;
  GST_DEBUG_OBJECT (mux, "Found %u tags for name %s", size, tag);
  if (size == 0)
    return;
  s = g_string_new ("");
  for (n = 0; n < size; ++n) {
    gchar *tmp;
    if (n)
      g_string_append (s, ", ");
    gst_tag_list_get_string_index (tags, tag, n, &tmp);
    g_string_append (s, tmp);
    g_free (tmp);
  }
  gst_ogg_mux_add_fisbone_message_header (mux, bw, header, s->str);
  g_string_free (s, TRUE);
}

/* This is a basic placeholder to generate roles for the tracks.
   For tracks with more than one video, both video tracks will get
   tagged with a "video/main" role, but we have no way of knowing
   which one is the main one, if any. We could just pick one. For
   audio, it's more complicated as we don't know which is music,
   which is dubbing, etc. For kate, we could take a pretty good
   guess based on the category, as role essentially is category.
   For now, leave this as is. */
static const char *
gst_ogg_mux_get_default_role (GstOggPadData * pad)
{
  const char *type = gst_ogg_stream_get_media_type (&pad->map);
  if (type) {
    if (!strncmp (type, "video/", strlen ("video/")))
      return "video/main";
    if (!strncmp (type, "audio/", strlen ("audio/")))
      return "audio/main";
    if (!strcmp (type + strlen (type) - strlen ("kate"), "kate"))
      return "text/caption";
  }
  return NULL;
}

static void
gst_ogg_mux_make_fisbone (GstOggMux * mux, ogg_stream_state * os,
    GstOggPadData * pad)
{
  GstByteWriter bw;

  GST_DEBUG_OBJECT (mux,
      "Creating %s fisbone for serial %08x",
      gst_ogg_stream_get_media_type (&pad->map), pad->map.serialno);

  gst_byte_writer_init (&bw);
  gst_byte_writer_put_string_utf8 (&bw, "fisbone");
  gst_byte_writer_put_int32_le (&bw, 44);       /* offset to message headers */
  gst_byte_writer_put_uint32_le (&bw, pad->map.serialno);
  gst_byte_writer_put_uint32_le (&bw, pad->map.n_header_packets);
  gst_byte_writer_put_uint64_le (&bw, pad->map.granulerate_n);
  gst_byte_writer_put_uint64_le (&bw, pad->map.granulerate_d);
  gst_byte_writer_put_uint64_le (&bw, 0);       /* base granule */
  gst_byte_writer_put_uint32_le (&bw, pad->map.preroll);
  gst_byte_writer_put_uint8 (&bw, pad->map.granuleshift);
  gst_byte_writer_fill (&bw, 0, 3);     /* padding */
  /* message header fields - MIME type for now */
  gst_ogg_mux_add_fisbone_message_header (mux, &bw, "Content-Type",
      gst_ogg_stream_get_media_type (&pad->map));
  gst_ogg_mux_add_fisbone_message_header (mux, &bw, "Role",
      gst_ogg_mux_get_default_role (pad));
  gst_ogg_mux_add_fisbone_message_header_from_tags (mux, &bw, "Language",
      GST_TAG_LANGUAGE_CODE, pad->tags);
  gst_ogg_mux_add_fisbone_message_header_from_tags (mux, &bw, "Title",
      GST_TAG_TITLE, pad->tags);

  gst_ogg_mux_submit_skeleton_header_packet (mux, os,
      gst_byte_writer_reset_and_get_buffer (&bw), 0, 0);
}

static void
gst_ogg_mux_make_fistail (GstOggMux * mux, ogg_stream_state * os)
{
  GST_DEBUG_OBJECT (mux, "Creating fistail");

  gst_ogg_mux_submit_skeleton_header_packet (mux, os,
      gst_buffer_new_and_alloc (0), 0, 1);
}

/*
 * For each pad we need to write out one (small) header in one
 * page that allows decoders to identify the type of the stream.
 * After that we need to write out all extra info for the decoders.
 * In the case of a codec that also needs data as configuration, we can
 * find that info in the streamcaps. 
 * After writing the headers we must start a new page for the data.
 */
static GstFlowReturn
gst_ogg_mux_send_headers (GstOggMux * mux)
{
  GSList *walk;
  GList *hbufs, *hwalk;
  GstCaps *caps;
  GstFlowReturn ret;
  ogg_page page;
  ogg_stream_state skeleton_stream;

  hbufs = NULL;
  ret = GST_FLOW_OK;

  GST_LOG_OBJECT (mux, "collecting headers");

  walk = mux->collect->data;
  while (walk) {
    GstOggPadData *pad;
    GstPad *thepad;

    pad = (GstOggPadData *) walk->data;
    thepad = pad->collect.pad;

    walk = g_slist_next (walk);

    GST_LOG_OBJECT (mux, "looking at pad %s:%s", GST_DEBUG_PAD_NAME (thepad));

    /* if the pad has no buffer, we don't care */
    if (pad->buffer == NULL)
      continue;

    /* now figure out the headers */
    pad->map.headers = gst_ogg_mux_get_headers (pad);
  }

  GST_LOG_OBJECT (mux, "creating BOS pages");
  walk = mux->collect->data;
  while (walk) {
    GstOggPadData *pad;
    GstBuffer *buf;
    ogg_packet packet;
    GstPad *thepad;
    GstCaps *caps;
    GstStructure *structure;
    GstBuffer *hbuf;
    gsize size;

    pad = (GstOggPadData *) walk->data;
    thepad = pad->collect.pad;
    caps = gst_pad_get_current_caps (thepad);
    structure = gst_caps_get_structure (caps, 0);

    walk = walk->next;

    pad->packetno = 0;

    GST_LOG_OBJECT (thepad, "looping over headers");

    if (pad->map.headers) {
      buf = GST_BUFFER (pad->map.headers->data);
      pad->map.headers = g_list_remove (pad->map.headers, buf);
    } else if (pad->buffer) {
      buf = pad->buffer;
      gst_buffer_ref (buf);
    } else {
      /* fixme -- should be caught in the previous list traversal. */
      GST_OBJECT_LOCK (thepad);
      g_critical ("No headers or buffers on pad %s:%s",
          GST_DEBUG_PAD_NAME (thepad));
      GST_OBJECT_UNLOCK (thepad);
      continue;
    }

    /* create a packet from the buffer */
    packet.packet = gst_buffer_map (buf, &size, NULL, GST_MAP_READ);
    packet.bytes = size;

    gst_ogg_mux_create_header_packet (&packet, pad);

    /* swap the packet in */
    ogg_stream_packetin (&pad->map.stream, &packet);

    gst_buffer_unmap (buf, packet.packet, size);
    gst_buffer_unref (buf);

    GST_LOG_OBJECT (thepad, "flushing out BOS page");
    if (!ogg_stream_flush (&pad->map.stream, &page))
      g_critical ("Could not flush BOS page");

    hbuf = gst_ogg_mux_buffer_from_page (mux, &page, FALSE);

    GST_LOG_OBJECT (mux, "swapped out page with mime type %s",
        gst_structure_get_name (structure));

    /* quick hack: put video pages at the front.
     * Ideally, we would have a settable enum for which Ogg
     * profile we work with, and order based on that.
     * (FIXME: if there is more than one video stream, shouldn't we only put
     * one's BOS into the first page, followed by an audio stream's BOS, and
     * only then followed by the remaining video and audio streams?) */
    if (pad->map.is_video) {
      GST_DEBUG_OBJECT (thepad, "putting %s page at the front",
          gst_structure_get_name (structure));
      hbufs = g_list_prepend (hbufs, hbuf);
    } else {
      hbufs = g_list_append (hbufs, hbuf);
    }

    gst_caps_unref (caps);
  }

  /* The Skeleton BOS goes first - even before the video that went first before */
  if (mux->use_skeleton) {
    ogg_stream_init (&skeleton_stream, gst_ogg_mux_generate_serialno (mux));
    gst_ogg_mux_make_fishead (mux, &skeleton_stream);
    while (ogg_stream_flush (&skeleton_stream, &page) > 0) {
      GstBuffer *hbuf = gst_ogg_mux_buffer_from_page (mux, &page, FALSE);
      hbufs = g_list_append (hbufs, hbuf);
    }
  }

  GST_LOG_OBJECT (mux, "creating next headers");
  walk = mux->collect->data;
  while (walk) {
    GstOggPadData *pad;
    GstPad *thepad;

    pad = (GstOggPadData *) walk->data;
    thepad = pad->collect.pad;

    walk = walk->next;

    if (mux->use_skeleton)
      gst_ogg_mux_make_fisbone (mux, &skeleton_stream, pad);

    GST_LOG_OBJECT (mux, "looping over headers for pad %s:%s",
        GST_DEBUG_PAD_NAME (thepad));

    hwalk = pad->map.headers;
    while (hwalk) {
      GstBuffer *buf = GST_BUFFER (hwalk->data);
      ogg_packet packet;
      ogg_page page;
      gsize size;

      hwalk = hwalk->next;

      /* create a packet from the buffer */
      packet.packet = gst_buffer_map (buf, &size, NULL, GST_MAP_READ);
      packet.bytes = size;

      gst_ogg_mux_create_header_packet (&packet, pad);

      /* swap the packet in */
      ogg_stream_packetin (&pad->map.stream, &packet);
      gst_buffer_unmap (buf, packet.packet, size);
      gst_buffer_unref (buf);

      /* if last header, flush page */
      if (hwalk == NULL) {
        GST_LOG_OBJECT (mux,
            "flushing page as packet %" G_GUINT64_FORMAT " is first or "
            "last packet", (guint64) packet.packetno);
        while (ogg_stream_flush (&pad->map.stream, &page)) {
          GstBuffer *hbuf = gst_ogg_mux_buffer_from_page (mux, &page, FALSE);

          GST_LOG_OBJECT (mux, "swapped out page");
          hbufs = g_list_append (hbufs, hbuf);
        }
      } else {
        GST_LOG_OBJECT (mux, "try to swap out page");
        /* just try to swap out a page then */
        while (ogg_stream_pageout (&pad->map.stream, &page) > 0) {
          GstBuffer *hbuf = gst_ogg_mux_buffer_from_page (mux, &page, FALSE);

          GST_LOG_OBJECT (mux, "swapped out page");
          hbufs = g_list_append (hbufs, hbuf);
        }
      }
    }
    g_list_free (pad->map.headers);
    pad->map.headers = NULL;
  }

  if (mux->use_skeleton) {
    /* flush accumulated fisbones, the fistail must be on a separate page */
    while (ogg_stream_flush (&skeleton_stream, &page) > 0) {
      GstBuffer *hbuf = gst_ogg_mux_buffer_from_page (mux, &page, FALSE);
      hbufs = g_list_append (hbufs, hbuf);
    }
    gst_ogg_mux_make_fistail (mux, &skeleton_stream);
    while (ogg_stream_flush (&skeleton_stream, &page) > 0) {
      GstBuffer *hbuf = gst_ogg_mux_buffer_from_page (mux, &page, FALSE);
      hbufs = g_list_append (hbufs, hbuf);
    }
    ogg_stream_clear (&skeleton_stream);
  }

  /* hbufs holds all buffers for the headers now */

  /* create caps with the buffers */
  caps = gst_pad_get_caps (mux->srcpad, NULL);
  if (caps) {
    caps = gst_ogg_mux_set_header_on_caps (caps, hbufs);
    gst_pad_set_caps (mux->srcpad, caps);
    gst_caps_unref (caps);
  }
  /* and send the buffers */
  while (hbufs != NULL) {
    GstBuffer *buf = GST_BUFFER (hbufs->data);

    hbufs = g_list_delete_link (hbufs, hbufs);

    if ((ret = gst_ogg_mux_push_buffer (mux, buf, NULL)) != GST_FLOW_OK)
      break;
  }
  /* free any remaining nodes/buffers in case we couldn't push them */
  g_list_foreach (hbufs, (GFunc) gst_mini_object_unref, NULL);
  g_list_free (hbufs);

  return ret;
}

/* this function is called to process data on the best pending pad.
 *
 * basic idea:
 *
 * 1) store the selected pad and keep on pulling until we fill a
 *    complete ogg page or the ogg page is filled above the max-delay
 *    threshold. This is needed because the ogg spec says that
 *    you should fill a complete page with data from the same logical
 *    stream. When the page is filled, go back to 1).
 * 2) before filling a page, read ahead one more buffer to see if this
 *    packet is the last of the stream. We need to do this because the ogg
 *    spec mandates that the last packet should have the EOS flag set before
 *    sending it to ogg. if pad->buffer is NULL we need to wait to find out
 *    whether there are any more buffers.
 * 3) pages get queued on a per-pad queue. Every time a page is queued, a
 *    dequeue is called, which will dequeue the oldest page on any pad, provided
 *    that ALL pads have at least one marked page in the queue (or remaining
 *    pads are at EOS)
 */
static GstFlowReturn
gst_ogg_mux_process_best_pad (GstOggMux * ogg_mux, GstOggPadData * best)
{
  GstFlowReturn ret = GST_FLOW_OK;
  gboolean delta_unit;
  gint64 granulepos = 0;
  GstClockTime timestamp, gp_time;
  GstBuffer *next_buf;

  GST_LOG_OBJECT (ogg_mux, "best pad %" GST_PTR_FORMAT
      ", currently pulling from %" GST_PTR_FORMAT, best->collect.pad,
      ogg_mux->pulling ? ogg_mux->pulling->collect.pad : NULL);

  if (ogg_mux->pulling) {
    next_buf = gst_collect_pads_peek (ogg_mux->collect,
        &ogg_mux->pulling->collect);
    if (next_buf) {
      ogg_mux->pulling->eos = FALSE;
      gst_buffer_unref (next_buf);
    } else {
      GST_DEBUG_OBJECT (ogg_mux->pulling->collect.pad, "setting eos to true");
      ogg_mux->pulling->eos = TRUE;
    }
  }

  /* We could end up pushing from the best pad instead, so check that
   * as well */
  if (best && best != ogg_mux->pulling) {
    next_buf = gst_collect_pads_peek (ogg_mux->collect, &best->collect);
    if (next_buf) {
      best->eos = FALSE;
      gst_buffer_unref (next_buf);
    } else {
      GST_DEBUG_OBJECT (best->collect.pad, "setting eos to true");
      best->eos = TRUE;
    }
  }

  /* if we were already pulling from one pad, but the new "best" buffer is
   * from another pad, we need to check if we have reason to flush a page
   * for the pad we were pulling from before */
  if (ogg_mux->pulling && best &&
      ogg_mux->pulling != best && ogg_mux->pulling->buffer) {
    GstOggPadData *pad = ogg_mux->pulling;
    GstClockTime last_ts = GST_BUFFER_END_TIME (pad->buffer);

    /* if the next packet in the current page is going to make the page
     * too long, we need to flush */
    if (last_ts > ogg_mux->next_ts + ogg_mux->max_delay) {
      ogg_page page;

      GST_LOG_OBJECT (pad->collect.pad,
          GST_GP_FORMAT " stored packet %" G_GINT64_FORMAT
          " will make page too long, flushing",
          GST_BUFFER_OFFSET_END (pad->buffer),
          (gint64) pad->map.stream.packetno);

      while (ogg_stream_flush (&pad->map.stream, &page)) {
        /* end time of this page is the timestamp of the next buffer */
        ogg_mux->pulling->timestamp_end = GST_BUFFER_TIMESTAMP (pad->buffer);
        /* Place page into the per-pad queue */
        ret = gst_ogg_mux_pad_queue_page (ogg_mux, pad, &page,
            pad->first_delta);
        /* increment the page number counter */
        pad->pageno++;
        /* mark other pages as delta */
        pad->first_delta = TRUE;
      }
      pad->new_page = TRUE;
      ogg_mux->pulling = NULL;
    }
  }

  /* if we don't know which pad to pull on, use the best one */
  if (ogg_mux->pulling == NULL) {
    ogg_mux->pulling = best;
    GST_LOG_OBJECT (ogg_mux->pulling->collect.pad, "pulling from best pad");

    /* remember timestamp and gp time of first buffer for this new pad */
    if (ogg_mux->pulling != NULL) {
      ogg_mux->next_ts = GST_BUFFER_TIMESTAMP (ogg_mux->pulling->buffer);
      GST_LOG_OBJECT (ogg_mux->pulling->collect.pad, "updated times, next ts %"
          GST_TIME_FORMAT, GST_TIME_ARGS (ogg_mux->next_ts));
    } else {
      /* no pad to pull on, send EOS */
      gst_pad_push_event (ogg_mux->srcpad, gst_event_new_eos ());
      return GST_FLOW_WRONG_STATE;
    }
  }

  if (ogg_mux->need_headers) {
    ret = gst_ogg_mux_send_headers (ogg_mux);
    ogg_mux->need_headers = FALSE;
  }

  /* we are pulling from a pad, continue to do so until a page
   * has been filled and queued */
  if (ogg_mux->pulling != NULL) {
    ogg_packet packet;
    ogg_page page;
    GstBuffer *buf, *tmpbuf;
    GstOggPadData *pad = ogg_mux->pulling;
    gint64 duration;
    gboolean force_flush;
    gsize size;

    GST_LOG_OBJECT (ogg_mux->pulling->collect.pad, "pulling from pad");

    /* now see if we have a buffer */
    buf = pad->buffer;
    if (buf == NULL) {
      GST_DEBUG_OBJECT (ogg_mux, "pad was EOS");
      ogg_mux->pulling = NULL;
      return GST_FLOW_OK;
    }

    delta_unit = GST_BUFFER_FLAG_IS_SET (buf, GST_BUFFER_FLAG_DELTA_UNIT);
    duration = GST_BUFFER_DURATION (buf);

    /* if the current "next timestamp" on the pad is unset, then this is the
     * first packet on the new page.  Update our pad's page timestamp */
    if (ogg_mux->pulling->timestamp == GST_CLOCK_TIME_NONE) {
      ogg_mux->pulling->timestamp = GST_BUFFER_TIMESTAMP (buf);
      GST_LOG_OBJECT (ogg_mux->pulling->collect.pad,
          "updated pad timestamp to %" GST_TIME_FORMAT,
          GST_TIME_ARGS (GST_BUFFER_TIMESTAMP (buf)));
    }
    /* create a packet from the buffer */
    packet.packet = gst_buffer_map (buf, &size, NULL, GST_MAP_READ);
    packet.bytes = size;
    packet.granulepos = GST_BUFFER_OFFSET_END (buf);
    if (packet.granulepos == -1)
      packet.granulepos = 0;
    /* mark BOS and packet number */
    packet.b_o_s = (pad->packetno == 0);
    packet.packetno = pad->packetno++;
    GST_LOG_OBJECT (pad->collect.pad, GST_GP_FORMAT
        " packet %" G_GINT64_FORMAT " (%ld bytes) created from buffer",
        GST_GP_CAST (packet.granulepos), (gint64) packet.packetno,
        packet.bytes);

    packet.e_o_s = ogg_mux->pulling->eos ? 1 : 0;
    tmpbuf = NULL;

    /* we flush when we see a new keyframe */
    force_flush = (pad->prev_delta && !delta_unit)
        || pad->map.always_flush_page;
    if (duration != -1) {
      pad->duration += duration;
      /* if page duration exceeds max, flush page */
      if (pad->duration > ogg_mux->max_page_delay) {
        force_flush = TRUE;
        pad->duration = 0;
      }
    }

    if (GST_BUFFER_IS_DISCONT (buf)) {
      if (pad->data_pushed) {
        GST_LOG_OBJECT (pad->collect.pad, "got discont");
        packet.packetno++;
        /* No public API for this; hack things in */
        pad->map.stream.pageno++;
        force_flush = TRUE;
      } else {
        GST_LOG_OBJECT (pad->collect.pad, "discont at stream start");
      }
    }

    /* flush the currently built page if necessary */
    if (force_flush) {
      GST_LOG_OBJECT (pad->collect.pad,
          GST_GP_FORMAT " forced flush of page before this packet",
          GST_BUFFER_OFFSET_END (pad->buffer));
      while (ogg_stream_flush (&pad->map.stream, &page)) {
        /* end time of this page is the timestamp of the next buffer */
        ogg_mux->pulling->timestamp_end = GST_BUFFER_TIMESTAMP (pad->buffer);
        ret = gst_ogg_mux_pad_queue_page (ogg_mux, pad, &page,
            pad->first_delta);

        /* increment the page number counter */
        pad->pageno++;
        /* mark other pages as delta */
        pad->first_delta = TRUE;
      }
      pad->new_page = TRUE;
    }

    /* if this is the first packet of a new page figure out the delta flag */
    if (pad->new_page) {
      if (delta_unit) {
        /* mark the page as delta */
        pad->first_delta = TRUE;
      } else {
        /* got a keyframe */
        if (ogg_mux->delta_pad == pad) {
          /* if we get it on the pad with deltaunits,
           * we mark the page as non delta */
          pad->first_delta = FALSE;
        } else if (ogg_mux->delta_pad != NULL) {
          /* if there are pads with delta frames, we
           * must mark this one as delta */
          pad->first_delta = TRUE;
        } else {
          pad->first_delta = FALSE;
        }
      }
      pad->new_page = FALSE;
    }

    /* save key unit to track delta->key unit transitions */
    pad->prev_delta = delta_unit;

    /* swap the packet in */
    if (packet.e_o_s == 1)
      GST_DEBUG_OBJECT (pad->collect.pad, "swapping in EOS packet");
    if (packet.b_o_s == 1)
      GST_DEBUG_OBJECT (pad->collect.pad, "swapping in BOS packet");

    ogg_stream_packetin (&pad->map.stream, &packet);
    gst_buffer_unmap (buf, packet.packet, size);
    pad->data_pushed = TRUE;

    gp_time = GST_BUFFER_OFFSET (pad->buffer);
    granulepos = GST_BUFFER_OFFSET_END (pad->buffer);
    timestamp = GST_BUFFER_TIMESTAMP (pad->buffer);

    GST_LOG_OBJECT (pad->collect.pad,
        GST_GP_FORMAT " packet %" G_GINT64_FORMAT ", gp time %"
        GST_TIME_FORMAT ", timestamp %" GST_TIME_FORMAT " packetin'd",
        granulepos, (gint64) packet.packetno, GST_TIME_ARGS (gp_time),
        GST_TIME_ARGS (timestamp));
    /* don't need the old buffer anymore */
    gst_buffer_unref (pad->buffer);
    /* store new readahead buffer */
    pad->buffer = tmpbuf;

    /* let ogg write out the pages now. The packet we got could end
     * up in more than one page so we need to write them all */
    if (ogg_stream_pageout (&pad->map.stream, &page) > 0) {
      /* we have a new page, so we need to timestamp it correctly.
       * if this fresh packet ends on this page, then the page's granulepos
       * comes from that packet, and we should set this buffer's timestamp */

      GST_LOG_OBJECT (pad->collect.pad,
          GST_GP_FORMAT " packet %" G_GINT64_FORMAT ", time %"
          GST_TIME_FORMAT ") caused new page",
          granulepos, (gint64) packet.packetno, GST_TIME_ARGS (timestamp));
      GST_LOG_OBJECT (pad->collect.pad,
          GST_GP_FORMAT " new page %ld",
          GST_GP_CAST (ogg_page_granulepos (&page)), pad->map.stream.pageno);

      if (ogg_page_granulepos (&page) == granulepos) {
        /* the packet we streamed in finishes on the current page,
         * because the page's granulepos is the granulepos of the last
         * packet completed on that page,
         * so update the timestamp that we will give to the page */
        GST_LOG_OBJECT (pad->collect.pad,
            GST_GP_FORMAT
            " packet finishes on current page, updating gp time to %"
            GST_TIME_FORMAT, granulepos, GST_TIME_ARGS (gp_time));
        pad->gp_time = gp_time;
      } else {
        GST_LOG_OBJECT (pad->collect.pad,
            GST_GP_FORMAT
            " packet spans beyond current page, keeping old gp time %"
            GST_TIME_FORMAT, granulepos, GST_TIME_ARGS (pad->gp_time));
      }

      /* push the page */
      /* end time of this page is the timestamp of the next buffer */
      pad->timestamp_end = timestamp;
      ret = gst_ogg_mux_pad_queue_page (ogg_mux, pad, &page, pad->first_delta);
      pad->pageno++;
      /* mark next pages as delta */
      pad->first_delta = TRUE;

      /* use an inner loop here to flush the remaining pages and
       * mark them as delta frames as well */
      while (ogg_stream_pageout (&pad->map.stream, &page) > 0) {
        if (ogg_page_granulepos (&page) == granulepos) {
          /* the page has taken up the new packet completely, which means
           * the packet ends the page and we can update the gp time
           * before pushing out */
          pad->gp_time = gp_time;
        }

        /* we have a complete page now, we can push the page
         * and make sure to pull on a new pad the next time around */
        ret = gst_ogg_mux_pad_queue_page (ogg_mux, pad, &page,
            pad->first_delta);
        /* increment the page number counter */
        pad->pageno++;
      }
      /* need a new page as well */
      pad->new_page = TRUE;
      pad->duration = 0;
      /* we're done pulling on this pad, make sure to choose a new
       * pad for pulling in the next iteration */
      ogg_mux->pulling = NULL;
    }

    /* Update the gp time, if necessary, since any future page will have at
     * least this gp time.
     */
    if (pad->gp_time < gp_time) {
      pad->gp_time = gp_time;
      GST_LOG_OBJECT (pad->collect.pad,
          "Updated running gp time of pad %" GST_PTR_FORMAT
          " to %" GST_TIME_FORMAT, pad->collect.pad, GST_TIME_ARGS (gp_time));
    }
  }

  return ret;
}

/* all_pads_eos:
 *
 * Checks if all pads are EOS'd by peeking.
 *
 * Returns TRUE if all pads are EOS.
 */
static gboolean
all_pads_eos (GstCollectPads * pads)
{
  GSList *walk;

  walk = pads->data;
  while (walk) {
    GstOggPadData *oggpad = (GstOggPadData *) walk->data;

    GST_DEBUG_OBJECT (oggpad->collect.pad,
        "oggpad %p eos %d", oggpad, oggpad->eos);

    if (oggpad->eos == FALSE)
      return FALSE;

    walk = g_slist_next (walk);
  }

  return TRUE;
}

/* This function is called when there is data on all pads.
 * 
 * It finds a pad to pull on, this is done by looking at the buffers
 * to decide which one to use, and using the 'oldest' one first. It then calls
 * gst_ogg_mux_process_best_pad() to process as much data as possible.
 * 
 * If all the pads have received EOS, it flushes out all data by continually
 * getting the best pad and calling gst_ogg_mux_process_best_pad() until they
 * are all empty, and then sends EOS.
 */
static GstFlowReturn
gst_ogg_mux_collected (GstCollectPads * pads, GstOggMux * ogg_mux)
{
  GstOggPadData *best;
  GstFlowReturn ret;
  gboolean popped;

  GST_LOG_OBJECT (ogg_mux, "collected");

  /* queue buffers on all pads; find a buffer with the lowest timestamp */
  best = gst_ogg_mux_queue_pads (ogg_mux, &popped);

  if (popped)
    return GST_FLOW_OK;

  if (best == NULL || best->buffer == NULL) {
    /* This is not supposed to happen */
    return GST_FLOW_ERROR;
  }

  ret = gst_ogg_mux_process_best_pad (ogg_mux, best);

  if (best->eos && all_pads_eos (pads)) {
    gst_pad_push_event (ogg_mux->srcpad, gst_event_new_eos ());
    return GST_FLOW_UNEXPECTED;
  }

  return ret;
}

static void
gst_ogg_mux_get_property (GObject * object,
    guint prop_id, GValue * value, GParamSpec * pspec)
{
  GstOggMux *ogg_mux;

  ogg_mux = GST_OGG_MUX (object);

  switch (prop_id) {
    case ARG_MAX_DELAY:
      g_value_set_uint64 (value, ogg_mux->max_delay);
      break;
    case ARG_MAX_PAGE_DELAY:
      g_value_set_uint64 (value, ogg_mux->max_page_delay);
      break;
    case ARG_MAX_TOLERANCE:
      g_value_set_uint64 (value, ogg_mux->max_tolerance);
      break;
    case ARG_SKELETON:
      g_value_set_boolean (value, ogg_mux->use_skeleton);
      break;
    default:
      G_OBJECT_WARN_INVALID_PROPERTY_ID (object, prop_id, pspec);
      break;
  }
}

static void
gst_ogg_mux_set_property (GObject * object,
    guint prop_id, const GValue * value, GParamSpec * pspec)
{
  GstOggMux *ogg_mux;

  ogg_mux = GST_OGG_MUX (object);

  switch (prop_id) {
    case ARG_MAX_DELAY:
      ogg_mux->max_delay = g_value_get_uint64 (value);
      break;
    case ARG_MAX_PAGE_DELAY:
      ogg_mux->max_page_delay = g_value_get_uint64 (value);
      break;
    case ARG_MAX_TOLERANCE:
      ogg_mux->max_tolerance = g_value_get_uint64 (value);
      break;
    case ARG_SKELETON:
      ogg_mux->use_skeleton = g_value_get_boolean (value);
      break;
    default:
      G_OBJECT_WARN_INVALID_PROPERTY_ID (object, prop_id, pspec);
      break;
  }
}

/* reset all variables in the ogg pads. */
static void
gst_ogg_mux_init_collectpads (GstCollectPads * collect)
{
  GSList *walk;

  walk = collect->data;
  while (walk) {
    GstOggPadData *oggpad = (GstOggPadData *) walk->data;

    ogg_stream_init (&oggpad->map.stream, oggpad->map.serialno);
    oggpad->packetno = 0;
    oggpad->pageno = 0;
    oggpad->eos = FALSE;
    /* we assume there will be some control data first for this pad */
    oggpad->state = GST_OGG_PAD_STATE_CONTROL;
    oggpad->new_page = TRUE;
    oggpad->first_delta = FALSE;
    oggpad->prev_delta = FALSE;
    oggpad->data_pushed = FALSE;
    oggpad->pagebuffers = g_queue_new ();

    gst_segment_init (&oggpad->segment, GST_FORMAT_TIME);

    walk = g_slist_next (walk);
  }
}

/* Clear all buffers from the collectpads object */
static void
gst_ogg_mux_clear_collectpads (GstCollectPads * collect)
{
  GSList *walk;

  for (walk = collect->data; walk; walk = g_slist_next (walk)) {
    GstOggPadData *oggpad = (GstOggPadData *) walk->data;
    GstBuffer *buf;

    ogg_stream_clear (&oggpad->map.stream);

    while ((buf = g_queue_pop_head (oggpad->pagebuffers)) != NULL) {
      gst_buffer_unref (buf);
    }
    g_queue_free (oggpad->pagebuffers);
    oggpad->pagebuffers = NULL;

    if (oggpad->buffer) {
      gst_buffer_unref (oggpad->buffer);
      oggpad->buffer = NULL;
    }

    if (oggpad->tags) {
      gst_tag_list_free (oggpad->tags);
      oggpad->tags = NULL;
    }

    gst_segment_init (&oggpad->segment, GST_FORMAT_TIME);
  }
}

static GstStateChangeReturn
gst_ogg_mux_change_state (GstElement * element, GstStateChange transition)
{
  GstOggMux *ogg_mux;
  GstStateChangeReturn ret;

  ogg_mux = GST_OGG_MUX (element);

  switch (transition) {
    case GST_STATE_CHANGE_NULL_TO_READY:
      break;
    case GST_STATE_CHANGE_READY_TO_PAUSED:
      gst_ogg_mux_clear (ogg_mux);
      gst_ogg_mux_init_collectpads (ogg_mux->collect);
      gst_collect_pads_start (ogg_mux->collect);
      break;
    case GST_STATE_CHANGE_PAUSED_TO_PLAYING:
      break;
    case GST_STATE_CHANGE_PAUSED_TO_READY:
      gst_collect_pads_stop (ogg_mux->collect);
      break;
    default:
      break;
  }

  ret = GST_ELEMENT_CLASS (parent_class)->change_state (element, transition);

  switch (transition) {
    case GST_STATE_CHANGE_PLAYING_TO_PAUSED:
      break;
    case GST_STATE_CHANGE_PAUSED_TO_READY:
      gst_ogg_mux_clear_collectpads (ogg_mux->collect);
      break;
    case GST_STATE_CHANGE_READY_TO_NULL:
      break;
    default:
      break;
  }

  return ret;
}

gboolean
gst_ogg_mux_plugin_init (GstPlugin * plugin)
{
  GST_DEBUG_CATEGORY_INIT (gst_ogg_mux_debug, "oggmux", 0, "ogg muxer");

  return gst_element_register (plugin, "oggmux", GST_RANK_PRIMARY,
      GST_TYPE_OGG_MUX);
}<|MERGE_RESOLUTION|>--- conflicted
+++ resolved
@@ -1135,12 +1135,7 @@
 
   GST_DEBUG_OBJECT (mux, "Creating fishead");
 
-<<<<<<< HEAD
   gst_byte_writer_init_with_size (&bw, 64, TRUE);
-=======
-  fishead = gst_buffer_new_and_alloc (64);
-  gst_byte_writer_init_with_buffer (&bw, fishead, FALSE);
->>>>>>> 67a12c9c
   gst_byte_writer_put_string_utf8 (&bw, "fishead");
   gst_byte_writer_put_int16_le (&bw, 3);        /* version major */
   gst_byte_writer_put_int16_le (&bw, 0);        /* version minor */
