/* GStreamer Opus Encoder
 * Copyright (C) <1999> Erik Walthinsen <omega@cse.ogi.edu>
 * Copyright (C) <2008> Sebastian Dröge <sebastian.droege@collabora.co.uk>
 * Copyright (C) <2011> Vincent Penquerc'h <vincent.penquerch@collabora.co.uk>
 *
 * This library is free software; you can redistribute it and/or
 * modify it under the terms of the GNU Library General Public
 * License as published by the Free Software Foundation; either
 * version 2 of the License, or (at your option) any later version.
 *
 * This library is distributed in the hope that it will be useful,
 * but WITHOUT ANY WARRANTY; without even the implied warranty of
 * MERCHANTABILITY or FITNESS FOR A PARTICULAR PURPOSE.  See the GNU
 * Library General Public License for more details.
 *
 * You should have received a copy of the GNU Library General Public
 * License along with this library; if not, write to the
 * Free Software Foundation, Inc., 59 Temple Place - Suite 330,
 * Boston, MA 02111-1307, USA.
 */

/*
 * Based on the speexenc element
 */

/**
 * SECTION:element-opusenc
 * @see_also: opusdec, oggmux
 *
 * This element encodes raw audio to OPUS.
 *
 * <refsect2>
 * <title>Example pipelines</title>
 * |[
 * gst-launch -v audiotestsrc wave=sine num-buffers=100 ! audioconvert ! opusenc ! oggmux ! filesink location=sine.ogg
 * ]| Encode a test sine signal to Ogg/OPUS.
 * </refsect2>
 */

#ifdef HAVE_CONFIG_H
#include "config.h"
#endif
#include <stdlib.h>
#include <string.h>
#include <time.h>
#include <math.h>
#include <opus/opus.h>

#include <gst/gsttagsetter.h>
#include <gst/audio/audio.h>
#include "gstopusheader.h"
#include "gstopuscommon.h"
#include "gstopusenc.h"

GST_DEBUG_CATEGORY_STATIC (opusenc_debug);
#define GST_CAT_DEFAULT opusenc_debug

/* Some arbitrary bounds beyond which it really doesn't make sense.
   The spec mentions 6 kb/s to 510 kb/s, so 4000 and 650000 ought to be
   safe as property bounds. */
#define LOWEST_BITRATE 4000
#define HIGHEST_BITRATE 650000

#define GST_OPUS_ENC_TYPE_BANDWIDTH (gst_opus_enc_bandwidth_get_type())
static GType
gst_opus_enc_bandwidth_get_type (void)
{
  static const GEnumValue values[] = {
    {OPUS_BANDWIDTH_NARROWBAND, "Narrow band", "narrowband"},
    {OPUS_BANDWIDTH_MEDIUMBAND, "Medium band", "mediumband"},
    {OPUS_BANDWIDTH_WIDEBAND, "Wide band", "wideband"},
    {OPUS_BANDWIDTH_SUPERWIDEBAND, "Super wide band", "superwideband"},
    {OPUS_BANDWIDTH_FULLBAND, "Full band", "fullband"},
    {OPUS_AUTO, "Auto", "auto"},
    {0, NULL, NULL}
  };
  static volatile GType id = 0;

  if (g_once_init_enter ((gsize *) & id)) {
    GType _id;

    _id = g_enum_register_static ("GstOpusEncBandwidth", values);

    g_once_init_leave ((gsize *) & id, _id);
  }

  return id;
}

#define GST_OPUS_ENC_TYPE_FRAME_SIZE (gst_opus_enc_frame_size_get_type())
static GType
gst_opus_enc_frame_size_get_type (void)
{
  static const GEnumValue values[] = {
    {2, "2.5", "2.5"},
    {5, "5", "5"},
    {10, "10", "10"},
    {20, "20", "20"},
    {40, "40", "40"},
    {60, "60", "60"},
    {0, NULL, NULL}
  };
  static volatile GType id = 0;

  if (g_once_init_enter ((gsize *) & id)) {
    GType _id;

    _id = g_enum_register_static ("GstOpusEncFrameSize", values);

    g_once_init_leave ((gsize *) & id, _id);
  }

  return id;
}

#define FORMAT_STR GST_AUDIO_NE(S16)
static GstStaticPadTemplate sink_factory = GST_STATIC_PAD_TEMPLATE ("sink",
    GST_PAD_SINK,
    GST_PAD_ALWAYS,
<<<<<<< HEAD
    GST_STATIC_CAPS ("audio/x-raw, "
        "format = (string) " FORMAT_STR ", "
        "rate = (int) { 8000, 12000, 16000, 24000, 48000 }, "
        "channels = (int) [ 1, 2 ] ")
=======
    GST_STATIC_CAPS ("audio/x-raw-int, "
        "rate = (int) { 48000, 24000, 16000, 12000, 8000 }, "
        "channels = (int) [ 1, 8 ], "
        "endianness = (int) BYTE_ORDER, "
        "signed = (boolean) TRUE, " "width = (int) 16, " "depth = (int) 16")
>>>>>>> cdcc3945
    );

static GstStaticPadTemplate src_factory = GST_STATIC_PAD_TEMPLATE ("src",
    GST_PAD_SRC,
    GST_PAD_ALWAYS,
    GST_STATIC_CAPS ("audio/x-opus")
    );

#define DEFAULT_AUDIO           TRUE
#define DEFAULT_BITRATE         64000
#define DEFAULT_BANDWIDTH       OPUS_BANDWIDTH_FULLBAND
#define DEFAULT_FRAMESIZE       20
#define DEFAULT_CBR             TRUE
#define DEFAULT_CONSTRAINED_VBR TRUE
#define DEFAULT_COMPLEXITY      10
#define DEFAULT_INBAND_FEC      FALSE
#define DEFAULT_DTX             FALSE
#define DEFAULT_PACKET_LOSS_PERCENT 0
#define DEFAULT_MAX_PAYLOAD_SIZE 1024

enum
{
  PROP_0,
  PROP_AUDIO,
  PROP_BITRATE,
  PROP_BANDWIDTH,
  PROP_FRAME_SIZE,
  PROP_CBR,
  PROP_CONSTRAINED_VBR,
  PROP_COMPLEXITY,
  PROP_INBAND_FEC,
  PROP_DTX,
  PROP_PACKET_LOSS_PERCENT,
  PROP_MAX_PAYLOAD_SIZE
};

static void gst_opus_enc_finalize (GObject * object);

static gboolean gst_opus_enc_sink_event (GstAudioEncoder * benc,
    GstEvent * event);
static gboolean gst_opus_enc_setup (GstOpusEnc * enc);

static void gst_opus_enc_get_property (GObject * object, guint prop_id,
    GValue * value, GParamSpec * pspec);
static void gst_opus_enc_set_property (GObject * object, guint prop_id,
    const GValue * value, GParamSpec * pspec);

static gboolean gst_opus_enc_start (GstAudioEncoder * benc);
static gboolean gst_opus_enc_stop (GstAudioEncoder * benc);
static gboolean gst_opus_enc_set_format (GstAudioEncoder * benc,
    GstAudioInfo * info);
static GstFlowReturn gst_opus_enc_handle_frame (GstAudioEncoder * benc,
    GstBuffer * buf);
static gint64 gst_opus_enc_get_latency (GstOpusEnc * enc);

static GstFlowReturn gst_opus_enc_encode (GstOpusEnc * enc, GstBuffer * buffer);

static GstFlowReturn gst_opus_enc_encode (GstOpusEnc * enc, GstBuffer * buf);
static gint64 gst_opus_enc_get_latency (GstOpusEnc * enc);

#define gst_opus_enc_parent_class parent_class
G_DEFINE_TYPE_WITH_CODE (GstOpusEnc, gst_opus_enc, GST_TYPE_AUDIO_ENCODER,
    G_IMPLEMENT_INTERFACE (GST_TYPE_TAG_SETTER, NULL);
    G_IMPLEMENT_INTERFACE (GST_TYPE_PRESET, NULL));

static void
gst_opus_enc_class_init (GstOpusEncClass * klass)
{
  GObjectClass *gobject_class;
  GstElementClass *gstelement_class;
  GstAudioEncoderClass *base_class;

  gobject_class = (GObjectClass *) klass;
  gstelement_class = (GstElementClass *) klass;
  base_class = (GstAudioEncoderClass *) klass;

  gobject_class->set_property = gst_opus_enc_set_property;
  gobject_class->get_property = gst_opus_enc_get_property;

  gst_element_class_add_pad_template (element_class,
      gst_static_pad_template_get (&src_factory));
  gst_element_class_add_pad_template (element_class,
      gst_static_pad_template_get (&sink_factory));
  gst_element_class_set_details_simple (element_class, "Opus audio encoder",
      "Codec/Encoder/Audio",
      "Encodes audio in Opus format",
      "Sebastian Dröge <sebastian.droege@collabora.co.uk>");

  base_class->start = GST_DEBUG_FUNCPTR (gst_opus_enc_start);
  base_class->stop = GST_DEBUG_FUNCPTR (gst_opus_enc_stop);
  base_class->set_format = GST_DEBUG_FUNCPTR (gst_opus_enc_set_format);
  base_class->handle_frame = GST_DEBUG_FUNCPTR (gst_opus_enc_handle_frame);
  base_class->event = GST_DEBUG_FUNCPTR (gst_opus_enc_sink_event);

  g_object_class_install_property (gobject_class, PROP_AUDIO,
      g_param_spec_boolean ("audio", "Audio or voice",
          "Audio or voice", DEFAULT_AUDIO,
          G_PARAM_READWRITE | G_PARAM_STATIC_STRINGS));
  g_object_class_install_property (G_OBJECT_CLASS (klass), PROP_BITRATE,
      g_param_spec_int ("bitrate", "Encoding Bit-rate",
          "Specify an encoding bit-rate (in bps).",
          LOWEST_BITRATE, HIGHEST_BITRATE, DEFAULT_BITRATE,
          G_PARAM_READWRITE | G_PARAM_STATIC_STRINGS |
          GST_PARAM_MUTABLE_PLAYING));
  g_object_class_install_property (gobject_class, PROP_BANDWIDTH,
      g_param_spec_enum ("bandwidth", "Band Width", "Audio Band Width",
          GST_OPUS_ENC_TYPE_BANDWIDTH, DEFAULT_BANDWIDTH,
          G_PARAM_READWRITE | G_PARAM_STATIC_STRINGS |
          GST_PARAM_MUTABLE_PLAYING));
  g_object_class_install_property (gobject_class, PROP_FRAME_SIZE,
      g_param_spec_enum ("frame-size", "Frame Size",
          "The duration of an audio frame, in ms", GST_OPUS_ENC_TYPE_FRAME_SIZE,
          DEFAULT_FRAMESIZE,
          G_PARAM_READWRITE | G_PARAM_STATIC_STRINGS |
          GST_PARAM_MUTABLE_PLAYING));
  g_object_class_install_property (gobject_class, PROP_CBR,
      g_param_spec_boolean ("cbr", "Constant bit rate", "Constant bit rate",
          DEFAULT_CBR,
          G_PARAM_READWRITE | G_PARAM_STATIC_STRINGS |
          GST_PARAM_MUTABLE_PLAYING));
  g_object_class_install_property (gobject_class, PROP_CONSTRAINED_VBR,
      g_param_spec_boolean ("constrained-vbr", "Constrained VBR",
          "Constrained VBR", DEFAULT_CONSTRAINED_VBR,
          G_PARAM_READWRITE | G_PARAM_STATIC_STRINGS |
          GST_PARAM_MUTABLE_PLAYING));
  g_object_class_install_property (gobject_class, PROP_COMPLEXITY,
      g_param_spec_int ("complexity", "Complexity", "Complexity", 0, 10,
          DEFAULT_COMPLEXITY,
          G_PARAM_READWRITE | G_PARAM_STATIC_STRINGS |
          GST_PARAM_MUTABLE_PLAYING));
  g_object_class_install_property (gobject_class, PROP_INBAND_FEC,
      g_param_spec_boolean ("inband-fec", "In-band FEC",
          "Enable forward error correction", DEFAULT_INBAND_FEC,
          G_PARAM_READWRITE | G_PARAM_STATIC_STRINGS |
          GST_PARAM_MUTABLE_PLAYING));
  g_object_class_install_property (gobject_class, PROP_DTX,
      g_param_spec_boolean ("dtx", "DTX", "DTX", DEFAULT_DTX,
          G_PARAM_READWRITE | G_PARAM_STATIC_STRINGS |
          GST_PARAM_MUTABLE_PLAYING));
  g_object_class_install_property (G_OBJECT_CLASS (klass),
      PROP_PACKET_LOSS_PERCENT, g_param_spec_int ("packet-loss-percentage",
          "Loss percentage", "Packet loss percentage", 0, 100,
          DEFAULT_PACKET_LOSS_PERCENT,
          G_PARAM_READWRITE | G_PARAM_STATIC_STRINGS |
          GST_PARAM_MUTABLE_PLAYING));
  g_object_class_install_property (G_OBJECT_CLASS (klass),
      PROP_MAX_PAYLOAD_SIZE, g_param_spec_uint ("max-payload-size",
          "Max payload size", "Maximum payload size in bytes", 2, 1275,
          DEFAULT_MAX_PAYLOAD_SIZE,
          G_PARAM_READWRITE | G_PARAM_STATIC_STRINGS |
          GST_PARAM_MUTABLE_PLAYING));

  gobject_class->finalize = GST_DEBUG_FUNCPTR (gst_opus_enc_finalize);

  GST_DEBUG_CATEGORY_INIT (opusenc_debug, "opusenc", 0, "Opus encoder");
}

static void
gst_opus_enc_finalize (GObject * object)
{
  GstOpusEnc *enc;

  enc = GST_OPUS_ENC (object);

  g_mutex_free (enc->property_lock);

  G_OBJECT_CLASS (parent_class)->finalize (object);
}

static void
gst_opus_enc_init (GstOpusEnc * enc, GstOpusEncClass * klass)
{
  GstAudioEncoder *benc = GST_AUDIO_ENCODER (enc);

  GST_DEBUG_OBJECT (enc, "init");

  enc->property_lock = g_mutex_new ();

  enc->n_channels = -1;
  enc->sample_rate = -1;
  enc->frame_samples = 0;

  enc->bitrate = DEFAULT_BITRATE;
  enc->bandwidth = DEFAULT_BANDWIDTH;
  enc->frame_size = DEFAULT_FRAMESIZE;
  enc->cbr = DEFAULT_CBR;
  enc->constrained_vbr = DEFAULT_CONSTRAINED_VBR;
  enc->complexity = DEFAULT_COMPLEXITY;
  enc->inband_fec = DEFAULT_INBAND_FEC;
  enc->dtx = DEFAULT_DTX;
  enc->packet_loss_percentage = DEFAULT_PACKET_LOSS_PERCENT;
  enc->max_payload_size = DEFAULT_MAX_PAYLOAD_SIZE;

  /* arrange granulepos marking (and required perfect ts) */
  gst_audio_encoder_set_mark_granule (benc, TRUE);
  gst_audio_encoder_set_perfect_timestamp (benc, TRUE);
}

static gboolean
gst_opus_enc_start (GstAudioEncoder * benc)
{
  GstOpusEnc *enc = GST_OPUS_ENC (benc);

  GST_DEBUG_OBJECT (enc, "start");
  enc->tags = gst_tag_list_new ();
  enc->header_sent = FALSE;

  return TRUE;
}

static gboolean
gst_opus_enc_stop (GstAudioEncoder * benc)
{
  GstOpusEnc *enc = GST_OPUS_ENC (benc);

  GST_DEBUG_OBJECT (enc, "stop");
  enc->header_sent = FALSE;
  if (enc->state) {
    opus_multistream_encoder_destroy (enc->state);
    enc->state = NULL;
  }
  gst_tag_list_free (enc->tags);
  enc->tags = NULL;
  g_slist_foreach (enc->headers, (GFunc) gst_buffer_unref, NULL);
  enc->headers = NULL;
  gst_tag_setter_reset_tags (GST_TAG_SETTER (enc));

  return TRUE;
}

static gint64
gst_opus_enc_get_latency (GstOpusEnc * enc)
{
  gint64 latency = gst_util_uint64_scale (enc->frame_samples, GST_SECOND,
      enc->sample_rate);
  GST_DEBUG_OBJECT (enc, "Latency: %" GST_TIME_FORMAT, GST_TIME_ARGS (latency));
  return latency;
}

static void
gst_opus_enc_setup_base_class (GstOpusEnc * enc, GstAudioEncoder * benc)
{
  gst_audio_encoder_set_latency (benc,
      gst_opus_enc_get_latency (enc), gst_opus_enc_get_latency (enc));
  gst_audio_encoder_set_frame_samples_min (benc,
      enc->frame_samples * enc->n_channels * 2);
  gst_audio_encoder_set_frame_samples_max (benc,
      enc->frame_samples * enc->n_channels * 2);
  gst_audio_encoder_set_frame_max (benc, 0);
}

static gint
gst_opus_enc_get_frame_samples (GstOpusEnc * enc)
{
  gint frame_samples = 0;
  switch (enc->frame_size) {
    case 2:
      frame_samples = enc->sample_rate / 400;
      break;
    case 5:
      frame_samples = enc->sample_rate / 200;
      break;
    case 10:
      frame_samples = enc->sample_rate / 100;
      break;
    case 20:
      frame_samples = enc->sample_rate / 50;
      break;
    case 40:
      frame_samples = enc->sample_rate / 25;
      break;
    case 60:
      frame_samples = 3 * enc->sample_rate / 50;
      break;
    default:
      GST_WARNING_OBJECT (enc, "Unsupported frame size: %d", enc->frame_size);
      frame_samples = 0;
      break;
  }
  return frame_samples;
}

static void
gst_opus_enc_setup_channel_mapping (GstOpusEnc * enc, const GstAudioInfo * info)
{
#define MAPS(idx,pos) (GST_AUDIO_INFO_POSITION (info, (idx)) == GST_AUDIO_CHANNEL_POSITION_##pos)

  int n;

  GST_DEBUG_OBJECT (enc, "Setting up channel mapping for %d channels",
      enc->n_channels);

  /* Start by setting up a default trivial mapping */
  for (n = 0; n < 255; ++n)
    enc->channel_mapping[n] = n;

  /* For one channel, use the basic RTP mapping */
  if (enc->n_channels == 1) {
    GST_INFO_OBJECT (enc, "Mono, trivial RTP mapping");
    enc->channel_mapping_family = 0;
    enc->channel_mapping[0] = 0;
    return;
  }

  /* For two channels, use the basic RTP mapping if the channels are
     mapped as left/right. */
  if (enc->n_channels == 2) {
    if (MAPS (0, FRONT_LEFT) && MAPS (1, FRONT_RIGHT)) {
      GST_INFO_OBJECT (enc, "Stereo, canonical mapping");
      enc->channel_mapping_family = 0;
      /* The channel mapping is implicit for family 0, that's why we do not
         attempt to create one for right/left - this will be mapped to the
         Vorbis mapping below. */
    } else {
      GST_DEBUG_OBJECT (enc, "Stereo, but not canonical mapping, continuing");
    }
  }

  /* For channels between 1 and 8, we use the Vorbis mapping if we can
     find a permutation that matches it. Mono will have been taken care
     of earlier, but this code also handles it. */
  if (enc->n_channels >= 1 && enc->n_channels <= 8) {
    GST_DEBUG_OBJECT (enc,
        "In range for the Vorbis mapping, checking channel positions");
    for (n = 0; n < enc->n_channels; ++n) {
      GstAudioChannelPosition pos = GST_AUDIO_INFO_POSITION (info, n);
      int c;

      GST_DEBUG_OBJECT (enc, "Channel %d has position %d", n, pos);
      for (c = 0; c < enc->n_channels; ++c) {
        if (gst_opus_channel_positions[enc->n_channels - 1][c] == pos) {
          GST_DEBUG_OBJECT (enc, "Found in Vorbis mapping as channel %d", c);
          break;
        }
      }
      if (c == enc->n_channels) {
        /* We did not find that position, so use undefined */
        GST_WARNING_OBJECT (enc,
            "Position %d not found in Vorbis mapping, using unknown mapping",
            pos);
        enc->channel_mapping_family = 255;
        return;
      }
      GST_DEBUG_OBJECT (enc, "Mapping output channel %d to %d", c, n);
      enc->channel_mapping[c] = n;
    }
    GST_INFO_OBJECT (enc, "Permutation found, using Vorbis mapping");
    enc->channel_mapping_family = 1;
    return;
  }

  /* For other cases, we use undefined, with the default trivial mapping */
  GST_WARNING_OBJECT (enc, "Unknown mapping");
  enc->channel_mapping_family = 255;

#undef MAPS
}

static gboolean
gst_opus_enc_set_format (GstAudioEncoder * benc, GstAudioInfo * info)
{
  GstOpusEnc *enc;

  enc = GST_OPUS_ENC (benc);

  g_mutex_lock (enc->property_lock);

  enc->n_channels = GST_AUDIO_INFO_CHANNELS (info);
  enc->sample_rate = GST_AUDIO_INFO_RATE (info);
  gst_opus_enc_setup_channel_mapping (enc, info);
  GST_DEBUG_OBJECT (benc, "Setup with %d channels, %d Hz", enc->n_channels,
      enc->sample_rate);

  /* handle reconfigure */
  if (enc->state) {
    opus_multistream_encoder_destroy (enc->state);
    enc->state = NULL;
  }
  if (!gst_opus_enc_setup (enc))
    return FALSE;

  enc->frame_samples = gst_opus_enc_get_frame_samples (enc);

  /* feedback to base class */
  gst_opus_enc_setup_base_class (enc, benc);

  g_mutex_unlock (enc->property_lock);

  return TRUE;
}

static gboolean
gst_opus_enc_setup (GstOpusEnc * enc)
{
  int error = OPUS_OK;

  GST_DEBUG_OBJECT (enc, "setup");

  enc->state =
      opus_multistream_encoder_create (enc->sample_rate, enc->n_channels,
      (enc->n_channels + 1) / 2, enc->n_channels / 2, enc->channel_mapping,
      enc->audio_or_voip ? OPUS_APPLICATION_AUDIO : OPUS_APPLICATION_VOIP,
      &error);
  if (!enc->state || error != OPUS_OK)
    goto encoder_creation_failed;

  opus_multistream_encoder_ctl (enc->state, OPUS_SET_BITRATE (enc->bitrate), 0);
  opus_multistream_encoder_ctl (enc->state, OPUS_SET_BANDWIDTH (enc->bandwidth),
      0);
  opus_multistream_encoder_ctl (enc->state, OPUS_SET_VBR (!enc->cbr), 0);
  opus_multistream_encoder_ctl (enc->state,
      OPUS_SET_VBR_CONSTRAINT (enc->constrained_vbr), 0);
  opus_multistream_encoder_ctl (enc->state,
      OPUS_SET_COMPLEXITY (enc->complexity), 0);
  opus_multistream_encoder_ctl (enc->state,
      OPUS_SET_INBAND_FEC (enc->inband_fec), 0);
  opus_multistream_encoder_ctl (enc->state, OPUS_SET_DTX (enc->dtx), 0);
  opus_multistream_encoder_ctl (enc->state,
      OPUS_SET_PACKET_LOSS_PERC (enc->packet_loss_percentage), 0);

  GST_LOG_OBJECT (enc, "we have frame size %d", enc->frame_size);

  return TRUE;

encoder_creation_failed:
  GST_ERROR_OBJECT (enc, "Encoder creation failed");
  return FALSE;
}

static gboolean
gst_opus_enc_sink_event (GstAudioEncoder * benc, GstEvent * event)
{
  GstOpusEnc *enc;

  enc = GST_OPUS_ENC (benc);

  GST_DEBUG_OBJECT (enc, "sink event: %s", GST_EVENT_TYPE_NAME (event));
  switch (GST_EVENT_TYPE (event)) {
    case GST_EVENT_TAG:
    {
      GstTagList *list;
      GstTagSetter *setter = GST_TAG_SETTER (enc);
      const GstTagMergeMode mode = gst_tag_setter_get_tag_merge_mode (setter);

      gst_event_parse_tag (event, &list);
      gst_tag_setter_merge_tags (setter, list, mode);
      break;
    }

    default:
      break;
  }

  return FALSE;
}

static GstFlowReturn
gst_opus_enc_encode (GstOpusEnc * enc, GstBuffer * buf)
{
  guint8 *bdata, *data, *mdata = NULL;
  gsize bsize, size;
  gsize bytes = enc->frame_samples * enc->n_channels * 2;
  gint ret = GST_FLOW_OK;

  g_mutex_lock (enc->property_lock);

  if (G_LIKELY (buf)) {
    bdata = gst_buffer_map (buf, &bsize, NULL, GST_MAP_READ);

    if (G_UNLIKELY (bsize % bytes)) {
      GST_DEBUG_OBJECT (enc, "draining; adding silence samples");

      size = ((bsize / bytes) + 1) * bytes;
      mdata = g_malloc0 (size);
      memcpy (mdata, bdata, bsize);
      gst_buffer_unmap (buf, bdata, bsize);
      bdata = NULL;
      data = mdata;
    } else {
      data = bdata;
      size = bsize;
    }
  } else {
    GST_DEBUG_OBJECT (enc, "nothing to drain");
    goto done;
  }

  while (size) {
    gint encoded_size;
    unsigned char *out_data;
    gsize out_size;
    GstBuffer *outbuf;

<<<<<<< HEAD
    outbuf = gst_buffer_new_and_alloc (enc->max_payload_size);
    if (!outbuf)
=======
    ret = gst_pad_alloc_buffer_and_set_caps (GST_AUDIO_ENCODER_SRC_PAD (enc),
        GST_BUFFER_OFFSET_NONE, enc->max_payload_size * enc->n_channels,
        GST_PAD_CAPS (GST_AUDIO_ENCODER_SRC_PAD (enc)), &outbuf);

    if (GST_FLOW_OK != ret)
>>>>>>> cdcc3945
      goto done;

    GST_DEBUG_OBJECT (enc, "encoding %d samples (%d bytes)",
        enc->frame_samples, (int) bytes);

<<<<<<< HEAD
    out_data = gst_buffer_map (outbuf, &out_size, NULL, GST_MAP_WRITE);
    encoded_size =
        opus_encode (enc->state, (const gint16 *) data, enc->frame_samples,
        out_data, enc->max_payload_size);
    gst_buffer_unmap (outbuf, out_data, out_size);
=======
    outsize =
        opus_multistream_encode (enc->state, (const gint16 *) data,
        enc->frame_samples, GST_BUFFER_DATA (outbuf),
        enc->max_payload_size * enc->n_channels);
>>>>>>> cdcc3945

    if (encoded_size < 0) {
      GST_ERROR_OBJECT (enc, "Encoding failed: %d", encoded_size);
      ret = GST_FLOW_ERROR;
      goto done;
    } else if (encoded_size > enc->max_payload_size) {
      GST_WARNING_OBJECT (enc,
          "Encoded size %d is higher than max payload size (%d bytes)",
          outsize, enc->max_payload_size);
      ret = GST_FLOW_ERROR;
      goto done;
    }

    GST_DEBUG_OBJECT (enc, "Output packet is %u bytes", outsize);
    GST_BUFFER_SIZE (outbuf) = outsize;

    ret =
        gst_audio_encoder_finish_frame (GST_AUDIO_ENCODER (enc), outbuf,
        enc->frame_samples);

    if ((GST_FLOW_OK != ret) && (GST_FLOW_NOT_LINKED != ret))
      goto done;

    data += bytes;
    size -= bytes;
  }

done:

  if (bdata)
    gst_buffer_unmap (buf, bdata, bsize);
  g_mutex_unlock (enc->property_lock);

  if (mdata)
    g_free (mdata);

  return ret;
}

static GstFlowReturn
gst_opus_enc_handle_frame (GstAudioEncoder * benc, GstBuffer * buf)
{
  GstOpusEnc *enc;
  GstFlowReturn ret = GST_FLOW_OK;

  enc = GST_OPUS_ENC (benc);
  GST_DEBUG_OBJECT (enc, "handle_frame");

  if (!enc->header_sent) {
    GstCaps *caps;

    g_slist_foreach (enc->headers, (GFunc) gst_buffer_unref, NULL);
    enc->headers = NULL;

    gst_opus_header_create_caps (&caps, &enc->headers, enc->n_channels,
        enc->sample_rate, enc->channel_mapping_family, enc->channel_mapping,
        gst_tag_setter_get_tag_list (GST_TAG_SETTER (enc)));


    /* negotiate with these caps */
    GST_DEBUG_OBJECT (enc, "here are the caps: %" GST_PTR_FORMAT, caps);

    gst_pad_set_caps (GST_AUDIO_ENCODER_SRC_PAD (enc), caps);

    enc->header_sent = TRUE;
  }

  GST_DEBUG_OBJECT (enc, "received buffer %p of %u bytes", buf,
      buf ? GST_BUFFER_SIZE (buf) : 0);

  ret = gst_opus_enc_encode (enc, buf);

  return ret;
}

static void
gst_opus_enc_get_property (GObject * object, guint prop_id, GValue * value,
    GParamSpec * pspec)
{
  GstOpusEnc *enc;

  enc = GST_OPUS_ENC (object);

  g_mutex_lock (enc->property_lock);

  switch (prop_id) {
    case PROP_AUDIO:
      g_value_set_boolean (value, enc->audio_or_voip);
      break;
    case PROP_BITRATE:
      g_value_set_int (value, enc->bitrate);
      break;
    case PROP_BANDWIDTH:
      g_value_set_enum (value, enc->bandwidth);
      break;
    case PROP_FRAME_SIZE:
      g_value_set_enum (value, enc->frame_size);
      break;
    case PROP_CBR:
      g_value_set_boolean (value, enc->cbr);
      break;
    case PROP_CONSTRAINED_VBR:
      g_value_set_boolean (value, enc->constrained_vbr);
      break;
    case PROP_COMPLEXITY:
      g_value_set_int (value, enc->complexity);
      break;
    case PROP_INBAND_FEC:
      g_value_set_boolean (value, enc->inband_fec);
      break;
    case PROP_DTX:
      g_value_set_boolean (value, enc->dtx);
      break;
    case PROP_PACKET_LOSS_PERCENT:
      g_value_set_int (value, enc->packet_loss_percentage);
      break;
    case PROP_MAX_PAYLOAD_SIZE:
      g_value_set_uint (value, enc->max_payload_size);
      break;
    default:
      G_OBJECT_WARN_INVALID_PROPERTY_ID (object, prop_id, pspec);
      break;
  }

  g_mutex_unlock (enc->property_lock);
}

static void
gst_opus_enc_set_property (GObject * object, guint prop_id,
    const GValue * value, GParamSpec * pspec)
{
  GstOpusEnc *enc;

  enc = GST_OPUS_ENC (object);

#define GST_OPUS_UPDATE_PROPERTY(prop,type,ctl) do { \
  g_mutex_lock (enc->property_lock); \
  enc->prop = g_value_get_##type (value); \
  if (enc->state) { \
    opus_multistream_encoder_ctl (enc->state, OPUS_SET_##ctl (enc->prop)); \
  } \
  g_mutex_unlock (enc->property_lock); \
} while(0)

  switch (prop_id) {
    case PROP_AUDIO:
      enc->audio_or_voip = g_value_get_boolean (value);
      break;
    case PROP_BITRATE:
      GST_OPUS_UPDATE_PROPERTY (bitrate, int, BITRATE);
      break;
    case PROP_BANDWIDTH:
      GST_OPUS_UPDATE_PROPERTY (bandwidth, enum, BANDWIDTH);
      break;
    case PROP_FRAME_SIZE:
      g_mutex_lock (enc->property_lock);
      enc->frame_size = g_value_get_enum (value);
      enc->frame_samples = gst_opus_enc_get_frame_samples (enc);
      gst_opus_enc_setup_base_class (enc, GST_AUDIO_ENCODER (enc));
      g_mutex_unlock (enc->property_lock);
      break;
    case PROP_CBR:
      /* this one has an opposite meaning to the opus ctl... */
      g_mutex_lock (enc->property_lock);
      enc->cbr = g_value_get_boolean (value);
      opus_multistream_encoder_ctl (enc->state, OPUS_SET_VBR (!enc->cbr));
      g_mutex_unlock (enc->property_lock);
      break;
    case PROP_CONSTRAINED_VBR:
      GST_OPUS_UPDATE_PROPERTY (constrained_vbr, boolean, VBR_CONSTRAINT);
      break;
    case PROP_COMPLEXITY:
      GST_OPUS_UPDATE_PROPERTY (complexity, int, COMPLEXITY);
      break;
    case PROP_INBAND_FEC:
      GST_OPUS_UPDATE_PROPERTY (inband_fec, boolean, INBAND_FEC);
      break;
    case PROP_DTX:
      GST_OPUS_UPDATE_PROPERTY (dtx, boolean, DTX);
      break;
    case PROP_PACKET_LOSS_PERCENT:
      GST_OPUS_UPDATE_PROPERTY (packet_loss_percentage, int, PACKET_LOSS_PERC);
      break;
    case PROP_MAX_PAYLOAD_SIZE:
      g_mutex_lock (enc->property_lock);
      enc->max_payload_size = g_value_get_uint (value);
      g_mutex_unlock (enc->property_lock);
      break;
    default:
      G_OBJECT_WARN_INVALID_PROPERTY_ID (object, prop_id, pspec);
      break;
  }

#undef GST_OPUS_UPDATE_PROPERTY

}<|MERGE_RESOLUTION|>--- conflicted
+++ resolved
@@ -117,18 +117,10 @@
 static GstStaticPadTemplate sink_factory = GST_STATIC_PAD_TEMPLATE ("sink",
     GST_PAD_SINK,
     GST_PAD_ALWAYS,
-<<<<<<< HEAD
     GST_STATIC_CAPS ("audio/x-raw, "
         "format = (string) " FORMAT_STR ", "
         "rate = (int) { 8000, 12000, 16000, 24000, 48000 }, "
         "channels = (int) [ 1, 2 ] ")
-=======
-    GST_STATIC_CAPS ("audio/x-raw-int, "
-        "rate = (int) { 48000, 24000, 16000, 12000, 8000 }, "
-        "channels = (int) [ 1, 8 ], "
-        "endianness = (int) BYTE_ORDER, "
-        "signed = (boolean) TRUE, " "width = (int) 16, " "depth = (int) 16")
->>>>>>> cdcc3945
     );
 
 static GstStaticPadTemplate src_factory = GST_STATIC_PAD_TEMPLATE ("src",
@@ -186,9 +178,6 @@
 
 static GstFlowReturn gst_opus_enc_encode (GstOpusEnc * enc, GstBuffer * buffer);
 
-static GstFlowReturn gst_opus_enc_encode (GstOpusEnc * enc, GstBuffer * buf);
-static gint64 gst_opus_enc_get_latency (GstOpusEnc * enc);
-
 #define gst_opus_enc_parent_class parent_class
 G_DEFINE_TYPE_WITH_CODE (GstOpusEnc, gst_opus_enc, GST_TYPE_AUDIO_ENCODER,
     G_IMPLEMENT_INTERFACE (GST_TYPE_TAG_SETTER, NULL);
@@ -208,11 +197,11 @@
   gobject_class->set_property = gst_opus_enc_set_property;
   gobject_class->get_property = gst_opus_enc_get_property;
 
-  gst_element_class_add_pad_template (element_class,
+  gst_element_class_add_pad_template (gstelement_class,
       gst_static_pad_template_get (&src_factory));
-  gst_element_class_add_pad_template (element_class,
+  gst_element_class_add_pad_template (gstelement_class,
       gst_static_pad_template_get (&sink_factory));
-  gst_element_class_set_details_simple (element_class, "Opus audio encoder",
+  gst_element_class_set_details_simple (gstelement_class, "Opus audio encoder",
       "Codec/Encoder/Audio",
       "Encodes audio in Opus format",
       "Sebastian Dröge <sebastian.droege@collabora.co.uk>");
@@ -299,7 +288,7 @@
 }
 
 static void
-gst_opus_enc_init (GstOpusEnc * enc, GstOpusEncClass * klass)
+gst_opus_enc_init (GstOpusEnc * enc)
 {
   GstAudioEncoder *benc = GST_AUDIO_ENCODER (enc);
 
@@ -333,7 +322,7 @@
   GstOpusEnc *enc = GST_OPUS_ENC (benc);
 
   GST_DEBUG_OBJECT (enc, "start");
-  enc->tags = gst_tag_list_new ();
+  enc->tags = gst_tag_list_new_empty ();
   enc->header_sent = FALSE;
 
   return TRUE;
@@ -588,7 +577,7 @@
 static GstFlowReturn
 gst_opus_enc_encode (GstOpusEnc * enc, GstBuffer * buf)
 {
-  guint8 *bdata, *data, *mdata = NULL;
+  guint8 *bdata = NULL, *data, *mdata = NULL;
   gsize bsize, size;
   gsize bytes = enc->frame_samples * enc->n_channels * 2;
   gint ret = GST_FLOW_OK;
@@ -622,33 +611,18 @@
     gsize out_size;
     GstBuffer *outbuf;
 
-<<<<<<< HEAD
-    outbuf = gst_buffer_new_and_alloc (enc->max_payload_size);
+    outbuf = gst_buffer_new_and_alloc (enc->max_payload_size * enc->n_channels);
     if (!outbuf)
-=======
-    ret = gst_pad_alloc_buffer_and_set_caps (GST_AUDIO_ENCODER_SRC_PAD (enc),
-        GST_BUFFER_OFFSET_NONE, enc->max_payload_size * enc->n_channels,
-        GST_PAD_CAPS (GST_AUDIO_ENCODER_SRC_PAD (enc)), &outbuf);
-
-    if (GST_FLOW_OK != ret)
->>>>>>> cdcc3945
       goto done;
 
     GST_DEBUG_OBJECT (enc, "encoding %d samples (%d bytes)",
         enc->frame_samples, (int) bytes);
 
-<<<<<<< HEAD
     out_data = gst_buffer_map (outbuf, &out_size, NULL, GST_MAP_WRITE);
     encoded_size =
-        opus_encode (enc->state, (const gint16 *) data, enc->frame_samples,
-        out_data, enc->max_payload_size);
+        opus_multistream_encode (enc->state, (const gint16 *) data,
+        enc->frame_samples, out_data, enc->max_payload_size * enc->n_channels);
     gst_buffer_unmap (outbuf, out_data, out_size);
-=======
-    outsize =
-        opus_multistream_encode (enc->state, (const gint16 *) data,
-        enc->frame_samples, GST_BUFFER_DATA (outbuf),
-        enc->max_payload_size * enc->n_channels);
->>>>>>> cdcc3945
 
     if (encoded_size < 0) {
       GST_ERROR_OBJECT (enc, "Encoding failed: %d", encoded_size);
@@ -657,13 +631,13 @@
     } else if (encoded_size > enc->max_payload_size) {
       GST_WARNING_OBJECT (enc,
           "Encoded size %d is higher than max payload size (%d bytes)",
-          outsize, enc->max_payload_size);
+          out_size, enc->max_payload_size);
       ret = GST_FLOW_ERROR;
       goto done;
     }
 
-    GST_DEBUG_OBJECT (enc, "Output packet is %u bytes", outsize);
-    GST_BUFFER_SIZE (outbuf) = outsize;
+    GST_DEBUG_OBJECT (enc, "Output packet is %u bytes", encoded_size);
+    gst_buffer_set_size (outbuf, encoded_size);
 
     ret =
         gst_audio_encoder_finish_frame (GST_AUDIO_ENCODER (enc), outbuf,
@@ -717,7 +691,7 @@
   }
 
   GST_DEBUG_OBJECT (enc, "received buffer %p of %u bytes", buf,
-      buf ? GST_BUFFER_SIZE (buf) : 0);
+      buf ? gst_buffer_get_size (buf) : 0);
 
   ret = gst_opus_enc_encode (enc, buf);
 
