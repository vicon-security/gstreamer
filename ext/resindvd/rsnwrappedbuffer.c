/* GStreamer
 * Copyright (C) 2008 Jan Schmidt <thaytan@noraisin.net>
 *
 * This library is free software; you can redistribute it and/or
 * modify it under the terms of the GNU Library General Public
 * License as published by the Free Software Foundation; either
 * version 2 of the License, or (at your option) any later version.
 *
 * This library is distributed in the hope that it will be useful,
 * but WITHOUT ANY WARRANTY; without even the implied warranty of
 * MERCHANTABILITY or FITNESS FOR A PARTICULAR PURPOSE.  See the GNU
 * Library General Public License for more details.
 *
 * You should have received a copy of the GNU Library General Public
 * License along with this library; if not, write to the
 * Free Software Foundation, Inc., 59 Temple Place - Suite 330,
 * Boston, MA 02111-1307, USA.
 */
#ifdef HAVE_CONFIG_H
#  include <config.h>
#endif

#include <string.h>

#include <gst/gst.h>

#include "rsnwrappedbuffer.h"

GstBuffer *
rsn_wrapped_buffer_new (GstBuffer * buf_to_wrap, GstElement * owner)
{
  GstBuffer *buf;
  RsnMetaWrapped *meta;

  g_return_val_if_fail (buf_to_wrap, NULL);

  buf = gst_buffer_new ();
  meta = RSN_META_WRAPPED_ADD (buf);

  meta->wrapped_buffer = buf_to_wrap;
  meta->owner = gst_object_ref (owner);

  GST_BUFFER_DATA (buf) = GST_BUFFER_DATA (buf_to_wrap);
  GST_BUFFER_SIZE (buf) = GST_BUFFER_SIZE (buf_to_wrap);
  gst_buffer_copy_metadata (GST_BUFFER (buf), buf_to_wrap, GST_BUFFER_COPY_ALL);

  /* If the wrapped buffer isn't writable, make sure this one isn't either */
  if (!gst_buffer_is_writable (buf_to_wrap))
    GST_BUFFER_FLAG_SET (buf, GST_BUFFER_FLAG_READONLY);

  return buf;
}

void
rsn_meta_wrapped_set_owner (RsnMetaWrapped * meta, GstElement * owner)
{
  g_return_if_fail (meta != NULL);

  if (meta->owner)
    gst_object_unref (meta->owner);

  if (owner)
    gst_object_ref (owner);

  meta->owner = owner;
}

GstBuffer *
rsn_meta_wrapped_unwrap_and_unref (GstBuffer * wrap_buf, RsnMetaWrapped * meta)
{
  GstBuffer *buf;
  gboolean is_readonly;

  g_return_val_if_fail (wrap_buf != NULL, NULL);
  g_return_val_if_fail (meta->wrapped_buffer != NULL, NULL);

<<<<<<< HEAD
  buf = gst_buffer_ref (meta->wrapped_buffer);
=======
  buf = gst_buffer_ref (wrap_buf->wrapped_buffer);
  buf = gst_buffer_make_metadata_writable (buf);
>>>>>>> dc3db053

  /* Copy changed metadata back to the wrapped buffer from the wrapper,
   * except the the read-only flag and the caps. */
  is_readonly = GST_BUFFER_FLAG_IS_SET (wrap_buf, GST_BUFFER_FLAG_READONLY);
  gst_buffer_copy_metadata (buf, GST_BUFFER (wrap_buf),
      GST_BUFFER_COPY_FLAGS | GST_BUFFER_COPY_TIMESTAMPS);
  if (!is_readonly)
    GST_BUFFER_FLAG_UNSET (buf, GST_BUFFER_FLAG_READONLY);

  gst_buffer_unref (wrap_buf);

  return buf;
}

static void
rsn_meta_wrapped_init (RsnMetaWrapped * meta, GstBuffer * buffer)
{
  meta->owner = NULL;
}

static void
rsn_meta_wrapped_free (RsnMetaWrapped * meta, GstBuffer * buffer)
{
  gst_buffer_unref (meta->wrapped_buffer);
  if (meta->owner)
    gst_object_unref (meta->owner);
}

const GstMetaInfo *
rsn_meta_wrapped_get_info (void)
{
  static const GstMetaInfo *meta_info = NULL;

  if (meta_info == NULL) {
    meta_info = gst_meta_register ("RsnMetaWrapped", "RsnMetaWrapped",
        sizeof (RsnMetaWrapped),
        (GstMetaInitFunction) rsn_meta_wrapped_init,
        (GstMetaFreeFunction) rsn_meta_wrapped_free,
        (GstMetaTransformFunction) NULL,
        (GstMetaSerializeFunction) NULL, (GstMetaDeserializeFunction) NULL);
  }
  return meta_info;
}<|MERGE_RESOLUTION|>--- conflicted
+++ resolved
@@ -74,12 +74,8 @@
   g_return_val_if_fail (wrap_buf != NULL, NULL);
   g_return_val_if_fail (meta->wrapped_buffer != NULL, NULL);
 
-<<<<<<< HEAD
   buf = gst_buffer_ref (meta->wrapped_buffer);
-=======
-  buf = gst_buffer_ref (wrap_buf->wrapped_buffer);
   buf = gst_buffer_make_metadata_writable (buf);
->>>>>>> dc3db053
 
   /* Copy changed metadata back to the wrapped buffer from the wrapper,
    * except the the read-only flag and the caps. */
