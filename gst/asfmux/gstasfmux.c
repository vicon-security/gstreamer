/* ASF muxer plugin for GStreamer
 * Copyright (C) 2009 Thiago Santos <thiagoss@embedded.ufcg.edu.br>
 *
 * This library is free software; you can redistribute it and/or
 * modify it under the terms of the GNU Library General Public
 * License as published by the Free Software Foundation; either
 * version 2 of the License, or (at your option) any later version.
 *
 * This library is distributed in the hope that it will be useful,
 * but WITHOUT ANY WARRANTY; without even the implied warranty of
 * MERCHANTABILITY or FITNESS FOR A PARTICULAR PURPOSE.  See the GNU
 * Library General Public License for more details.
 *
 * You should have received a copy of the GNU Library General Public
 * License along with this library; if not, write to the
 * Free Software Foundation, Inc., 59 Temple Place - Suite 330,
 * Boston, MA 02111-1307, USA.
 */

/* based on:
 * - avimux (by Ronald Bultje and Mark Nauwelaerts)
 * - qtmux (by Thiago Santos and Mark Nauwelaerts)
 */

/**
 * SECTION:element-asfmux
 *
 * Muxes media into an ASF file/stream.
 *
 * Pad names are either video_xx or audio_xx, where 'xx' is the
 * stream number of the stream that goes through that pad. Stream numbers
 * are assigned sequentially, starting from 1.
 *
 * <refsect2>
 * <title>Example launch lines</title>
 * <para>(write everything in one line, without the backslash characters)</para>
 * |[
 * gst-launch videotestsrc num-buffers=250 \
 * ! "video/x-raw-yuv,format=(fourcc)I420,framerate=(fraction)25/1" ! ffenc_wmv2 \
 * ! asfmux name=mux ! filesink location=test.asf \
 * audiotestsrc num-buffers=440 ! audioconvert \
 * ! "audio/x-raw-int,rate=44100" ! ffenc_wmav2 ! mux.
 * ]| This creates an ASF file containing an WMV video stream
 * with a test picture and WMA audio stream of a test sound.
 *
 * <title>Live streaming</title>
 * asfmux and rtpasfpay are capable of generating a live asf stream.
 * asfmux has to set its 'is-live' property to true, because in this 
 * mode it won't try to seek back to the start of the file to replace
 * some fields that couldn't be known at the file start. In this mode,
 * it won't also send indexes at the end of the data packets (the actual
 * media content)
 * the following pipelines are an example of this usage.
 * <para>(write everything in one line, without the backslash characters)</para>
 * Server (sender)
 * |[
 * gst-launch -ve videotestsrc ! ffenc_wmv2 ! asfmux name=mux is-live=true \
 * ! rtpasfpay ! udpsink host=127.0.0.1 port=3333 \
 * audiotestsrc ! ffenc_wmav2 ! mux.
 * ]|
 * Client (receiver)
 * |[
 * gst-launch udpsrc port=3333 ! "caps_from_rtpasfpay_at_sender" \
 * ! rtpasfdepay ! decodebin2 name=d ! queue \
 * ! ffmpegcolorspace ! autovideosink \
 * d. ! queue ! audioconvert ! autoaudiosink
 * ]|
 * </refsect2>
 */

#ifdef HAVE_CONFIG_H
#include "config.h"
#endif

#include <string.h>
#include <gst/gst-i18n-plugin.h>
#include "gstasfmux.h"

#define DEFAULT_SIMPLE_INDEX_TIME_INTERVAL G_GUINT64_CONSTANT (10000000)
#define MAX_PAYLOADS_IN_A_PACKET 63

GST_DEBUG_CATEGORY_STATIC (asfmux_debug);
#define GST_CAT_DEFAULT asfmux_debug

enum
{
  PROP_0,
  PROP_PACKET_SIZE,
  PROP_PREROLL,
  PROP_MERGE_STREAM_TAGS,
  PROP_PADDING,
  PROP_IS_LIVE,
  PROP_STREAMABLE
};

/* Stores a tag list for the available/known tags
 * in an ASF file
 * Also stores the sizes those entries would use in a
 * content description object and extended content
 * description object
 */
typedef struct
{
  GstTagList *tags;
  guint64 cont_desc_size;
  guint64 ext_cont_desc_size;
} GstAsfTags;

/* Helper struct to be used as user data
 * in gst_tag_foreach function for writing
 * each tag for the metadata objects
 *
 * stream_num is used only for stream dependent tags
 */
typedef struct
{
  GstAsfMux *asfmux;
  guint8 *buf;
  guint16 count;
  guint64 size;
  guint16 stream_num;
} GstAsfExtContDescData;

typedef GstAsfExtContDescData GstAsfMetadataObjData;

#define DEFAULT_PACKET_SIZE 4800
#define DEFAULT_PREROLL 5000
#define DEFAULT_MERGE_STREAM_TAGS TRUE
#define DEFAULT_PADDING 0
#define DEFAULT_STREAMABLE FALSE

static GstStaticPadTemplate src_factory = GST_STATIC_PAD_TEMPLATE ("src",
    GST_PAD_SRC,
    GST_PAD_ALWAYS,
    GST_STATIC_CAPS ("video/x-ms-asf, " "parsed = (boolean) true")
    );

static GstStaticPadTemplate video_sink_factory =
GST_STATIC_PAD_TEMPLATE ("video_%u",
    GST_PAD_SINK,
    GST_PAD_REQUEST,
    GST_STATIC_CAPS ("video/x-wmv, wmvversion = (int) [1,3]"));

static GstStaticPadTemplate audio_sink_factory =
    GST_STATIC_PAD_TEMPLATE ("audio_%u",
    GST_PAD_SINK,
    GST_PAD_REQUEST,
    GST_STATIC_CAPS ("audio/x-wma, wmaversion = (int) [1,3]; "
        "audio/mpeg, layer = (int) 3, mpegversion = (int) 1, "
        "channels = (int) [1,2], rate = (int) [8000,96000]"));

static void gst_asf_mux_base_init (gpointer g_class);
static void gst_asf_mux_class_init (GstAsfMuxClass * klass);
static void gst_asf_mux_init (GstAsfMux * asfmux);

static GstPad *gst_asf_mux_request_new_pad (GstElement * element,
    GstPadTemplate * templ, const gchar * name);
static void gst_asf_mux_set_property (GObject * object,
    guint prop_id, const GValue * value, GParamSpec * pspec);
static void gst_asf_mux_get_property (GObject * object,
    guint prop_id, GValue * value, GParamSpec * pspec);
static GstStateChangeReturn gst_asf_mux_change_state (GstElement * element,
    GstStateChange transition);

static gboolean gst_asf_mux_sink_event (GstPad * pad, GstEvent * event);

static void gst_asf_mux_pad_reset (GstAsfPad * data);
static GstFlowReturn gst_asf_mux_collected (GstCollectPads2 * collect,
    gpointer data);

static GstElementClass *parent_class = NULL;

GType
gst_asf_mux_get_type (void)
{
  static GType asfmux_type = 0;

  if (!asfmux_type) {
    static const GTypeInfo asfmux_info = {
      sizeof (GstAsfMuxClass),
      gst_asf_mux_base_init,
      NULL,
      (GClassInitFunc) gst_asf_mux_class_init,
      NULL,
      NULL,
      sizeof (GstAsfMux),
      0,
      (GInstanceInitFunc) gst_asf_mux_init,
    };
    static const GInterfaceInfo tag_setter_info = {
      NULL,
      NULL,
      NULL
    };

    asfmux_type =
        g_type_register_static (GST_TYPE_ELEMENT, "GstAsfMux", &asfmux_info, 0);
    g_type_add_interface_static (asfmux_type, GST_TYPE_TAG_SETTER,
        &tag_setter_info);
  }
  return asfmux_type;
}

static void
gst_asf_mux_reset (GstAsfMux * asfmux)
{
  asfmux->state = GST_ASF_MUX_STATE_NONE;
  asfmux->stream_number = 0;
  asfmux->data_object_size = 0;
  asfmux->data_object_position = 0;
  asfmux->file_properties_object_position = 0;
  asfmux->total_data_packets = 0;
  asfmux->file_size = 0;
  asfmux->packet_size = 0;
  asfmux->first_ts = GST_CLOCK_TIME_NONE;

  if (asfmux->payloads) {
    GSList *walk;
    for (walk = asfmux->payloads; walk; walk = g_slist_next (walk)) {
      gst_asf_payload_free ((AsfPayload *) walk->data);
      walk->data = NULL;
    }
    g_slist_free (asfmux->payloads);
  }
  asfmux->payloads = NULL;
  asfmux->payload_data_size = 0;

  asfmux->file_id.v1 = 0;
  asfmux->file_id.v2 = 0;
  asfmux->file_id.v3 = 0;
  asfmux->file_id.v4 = 0;

  gst_tag_setter_reset_tags (GST_TAG_SETTER (asfmux));
}

static void
gst_asf_mux_base_init (gpointer g_class)
{
  GstElementClass *element_class = GST_ELEMENT_CLASS (g_class);

  gst_element_class_add_pad_template (element_class,
      gst_static_pad_template_get (&src_factory));
  gst_element_class_add_pad_template (element_class,
      gst_static_pad_template_get (&audio_sink_factory));
  gst_element_class_add_pad_template (element_class,
      gst_static_pad_template_get (&video_sink_factory));

  gst_element_class_set_details_simple (element_class, "ASF muxer",
      "Codec/Muxer",
      "Muxes audio and video into an ASF stream",
      "Thiago Santos <thiagoss@embedded.ufcg.edu.br>");

  GST_DEBUG_CATEGORY_INIT (asfmux_debug, "asfmux", 0, "Muxer for ASF streams");
}

static void
gst_asf_mux_finalize (GObject * object)
{
  GstAsfMux *asfmux;

  asfmux = GST_ASF_MUX (object);

  gst_asf_mux_reset (asfmux);
  gst_object_unref (asfmux->collect);

  G_OBJECT_CLASS (parent_class)->finalize (object);
}

static void
gst_asf_mux_class_init (GstAsfMuxClass * klass)
{
  GObjectClass *gobject_class;
  GstElementClass *gstelement_class;

  gobject_class = (GObjectClass *) klass;
  gstelement_class = (GstElementClass *) klass;

  parent_class = g_type_class_peek_parent (klass);

  gobject_class->get_property = gst_asf_mux_get_property;
  gobject_class->set_property = gst_asf_mux_set_property;
  gobject_class->finalize = gst_asf_mux_finalize;

  g_object_class_install_property (gobject_class, PROP_PACKET_SIZE,
      g_param_spec_uint ("packet-size", "Packet size",
          "The ASF packets size (bytes)",
          ASF_MULTIPLE_PAYLOAD_HEADER_SIZE + 1, G_MAXUINT32,
          DEFAULT_PACKET_SIZE,
          G_PARAM_READWRITE | G_PARAM_CONSTRUCT | G_PARAM_STATIC_STRINGS));
  g_object_class_install_property (gobject_class, PROP_PREROLL,
      g_param_spec_uint64 ("preroll", "Preroll",
          "The preroll time (milisecs)",
          0, G_MAXUINT64,
          DEFAULT_PREROLL,
          G_PARAM_READWRITE | G_PARAM_CONSTRUCT | G_PARAM_STATIC_STRINGS));
  g_object_class_install_property (gobject_class, PROP_MERGE_STREAM_TAGS,
      g_param_spec_boolean ("merge-stream-tags", "Merge Stream Tags",
          "If the stream metadata (received as events in the sink) should be "
          "merged to the main file metadata.",
          DEFAULT_MERGE_STREAM_TAGS,
          G_PARAM_READWRITE | G_PARAM_CONSTRUCT | G_PARAM_STATIC_STRINGS));
  g_object_class_install_property (gobject_class, PROP_PADDING,
      g_param_spec_uint64 ("padding", "Padding",
          "Size of the padding object to be added to the end of the header. "
          "If this less than 24 (the smaller size of an ASF object), "
          "no padding is added.",
          0, G_MAXUINT64,
          DEFAULT_PADDING,
          G_PARAM_READWRITE | G_PARAM_CONSTRUCT | G_PARAM_STATIC_STRINGS));
  g_object_class_install_property (gobject_class, PROP_IS_LIVE,
      g_param_spec_boolean ("is-live", "Is Live (deprecated)",
          "Deprecated in 0.10.20, use 'streamable' instead",
          DEFAULT_STREAMABLE, G_PARAM_READWRITE | G_PARAM_STATIC_STRINGS));
  g_object_class_install_property (gobject_class, PROP_STREAMABLE,
      g_param_spec_boolean ("streamable", "Streamable",
          "If set to true, the output should be as if it is to be streamed "
          "and hence no indexes written or duration written.",
          DEFAULT_STREAMABLE,
          G_PARAM_READWRITE | G_PARAM_CONSTRUCT | G_PARAM_STATIC_STRINGS));

  gstelement_class->request_new_pad =
      GST_DEBUG_FUNCPTR (gst_asf_mux_request_new_pad);
  gstelement_class->change_state = GST_DEBUG_FUNCPTR (gst_asf_mux_change_state);
}

static void
gst_asf_mux_init (GstAsfMux * asfmux)
{
  GstCaps *caps;

  asfmux->srcpad = gst_pad_new_from_static_template (&src_factory, "src");
  caps = gst_caps_copy (gst_pad_get_pad_template_caps (asfmux->srcpad));
  gst_pad_set_caps (asfmux->srcpad, caps);
  gst_caps_unref (caps);
  gst_pad_use_fixed_caps (asfmux->srcpad);
  gst_element_add_pad (GST_ELEMENT (asfmux), asfmux->srcpad);

  asfmux->collect = gst_collect_pads2_new ();
  gst_collect_pads2_set_function (asfmux->collect,
      (GstCollectPads2Function) GST_DEBUG_FUNCPTR (gst_asf_mux_collected),
      asfmux);

  asfmux->payloads = NULL;
  asfmux->prop_packet_size = DEFAULT_PACKET_SIZE;
  asfmux->prop_preroll = DEFAULT_PREROLL;
  asfmux->prop_merge_stream_tags = DEFAULT_MERGE_STREAM_TAGS;
  asfmux->prop_padding = DEFAULT_PADDING;
  asfmux->prop_streamable = DEFAULT_STREAMABLE;
  gst_asf_mux_reset (asfmux);
}

static gboolean
gst_asf_mux_sink_event (GstPad * pad, GstEvent * event)
{
  gboolean ret;
  GstAsfMux *asfmux;
  GstAsfPad *asfpad = (GstAsfPad *) gst_pad_get_element_private (pad);

  asfmux = GST_ASF_MUX_CAST (gst_pad_get_parent (pad));
  switch (GST_EVENT_TYPE (event)) {
    case GST_EVENT_TAG:{
      GST_DEBUG_OBJECT (asfmux, "received tag event");
      /* we discard tag events that come after we started
       * writing the headers, because tags are to be in
       * the headers
       */
      if (asfmux->state == GST_ASF_MUX_STATE_NONE) {
        GstTagList *list = NULL;
        gst_event_parse_tag (event, &list);
        if (asfmux->merge_stream_tags) {
          GstTagSetter *setter = GST_TAG_SETTER (asfmux);
          const GstTagMergeMode mode =
              gst_tag_setter_get_tag_merge_mode (setter);
          gst_tag_setter_merge_tags (setter, list, mode);
        } else {
          if (asfpad->taglist == NULL) {
            asfpad->taglist = gst_tag_list_new ();
          }
          gst_tag_list_insert (asfpad->taglist, list, GST_TAG_MERGE_REPLACE);
        }
      }
      break;
    }
    default:
      break;
  }

  ret = asfmux->collect_event (pad, event);
  gst_object_unref (asfmux);
  return ret;
}

/**
 * gst_asf_mux_push_buffer:
 * @asfmux: #GstAsfMux that should push the buffer
 * @buf: #GstBuffer to be pushed
 *
 * Pushes a buffer downstream and adds its size to the total file size
 *
 * Returns: the result of #gst_pad_push on the buffer
 */
static GstFlowReturn
gst_asf_mux_push_buffer (GstAsfMux * asfmux, GstBuffer * buf)
{
  GstFlowReturn ret;
  gst_buffer_set_caps (buf, GST_PAD_CAPS (asfmux->srcpad));
  ret = gst_pad_push (asfmux->srcpad, buf);
  if (ret == GST_FLOW_OK)
    asfmux->file_size += GST_BUFFER_SIZE (buf);
  return ret;
}

/**
 * content_description_calc_size_for_tag:
 * @taglist: the #GstTagList that contains the tag
 * @tag: the tag's name
 * @user_data: a #GstAsfTags struct for putting the results
 *
 * Function that has the #GstTagForEach signature and
 * is used to calculate the size in bytes for each tag
 * that can be contained in asf's content description object
 * and extended content description object. This size is added
 * to the total size for each of that objects in the #GstAsfTags
 * struct passed in the user_data pointer.
 */
static void
content_description_calc_size_for_tag (const GstTagList * taglist,
    const gchar * tag, gpointer user_data)
{
  const gchar *asftag = gst_asf_get_asf_tag (tag);
  GValue value = { 0 };
  guint type;
  GstAsfTags *asftags = (GstAsfTags *) user_data;
  guint content_size;

  if (asftag == NULL)
    return;

  if (!gst_tag_list_copy_value (&value, taglist, tag)) {
    return;
  }
  type = gst_asf_get_tag_field_type (&value);
  switch (type) {
    case ASF_TAG_TYPE_UNICODE_STR:
    {
      const gchar *text;

      text = g_value_get_string (&value);
      /* +1 -> because of the \0 at the end
       * 2* -> because we have uft8, and asf demands utf16 
       */
      content_size = 2 * (1 + g_utf8_strlen (text, -1));

      if (gst_asf_tag_present_in_content_description (tag)) {
        asftags->cont_desc_size += content_size;
      }
    }
      break;
    case ASF_TAG_TYPE_DWORD:
      content_size = 4;
      break;
    default:
      GST_WARNING ("Unhandled asf tag field type %u for tag %s", type, tag);
      g_value_reset (&value);
      return;
  }
  if (asftag) {
    /* size of the tag content in utf16 +
     * size of the tag name +
     * 3 uint16 (size of the tag name string,
     * size of the tag content string and 
     * type of content
     */
    asftags->ext_cont_desc_size += content_size +
        (g_utf8_strlen (asftag, -1) + 1) * 2 + 6;
  }
  gst_tag_list_add_value (asftags->tags, GST_TAG_MERGE_REPLACE, tag, &value);
  g_value_reset (&value);
}

/* FIXME
 * it is awful to keep track of the size here
 * and get the same tags in the writing function */
/**
 * gst_asf_mux_get_content_description_tags:
 * @asfmux: #GstAsfMux to have its tags proccessed
 * @asftags: #GstAsfTags to hold the results
 *
 * Inspects the tags received by the GstTagSetter interface
 * or possibly by sink tag events and calculates the total
 * size needed for the default and extended content description objects.
 * This results and a copy of the #GstTagList
 * are stored in the #GstAsfTags. We store a copy so that
 * the sizes estimated here mantain the same until they are 
 * written to the asf file.
 */
static void
gst_asf_mux_get_content_description_tags (GstAsfMux * asfmux,
    GstAsfTags * asftags)
{
  const GstTagList *tags;

  tags = gst_tag_setter_get_tag_list (GST_TAG_SETTER (asfmux));
  if (tags && !gst_tag_list_is_empty (tags)) {
    if (asftags->tags != NULL) {
      gst_tag_list_free (asftags->tags);
    }
    asftags->tags = gst_tag_list_new ();
    asftags->cont_desc_size = 0;
    asftags->ext_cont_desc_size = 0;

    GST_DEBUG_OBJECT (asfmux, "Processing tags");
    gst_tag_list_foreach (tags, content_description_calc_size_for_tag, asftags);
  } else {
    GST_DEBUG_OBJECT (asfmux, "No tags received");
  }

  if (asftags->cont_desc_size > 0) {
    asftags->cont_desc_size += ASF_CONTENT_DESCRIPTION_OBJECT_SIZE;
  }
  if (asftags->ext_cont_desc_size > 0) {
    asftags->ext_cont_desc_size += ASF_EXT_CONTENT_DESCRIPTION_OBJECT_SIZE;
  }
}

/**
 * add_metadata_tag_size:
 * @taglist: #GstTagList
 * @tag: tag name
 * @user_data: pointer to a guint to store the result
 *
 * GstTagForeachFunc implementation that accounts the size of
 * each tag in the taglist and adds them to the guint pointed
 * by the user_data
 */
static void
add_metadata_tag_size (const GstTagList * taglist, const gchar * tag,
    gpointer user_data)
{
  const gchar *asftag = gst_asf_get_asf_tag (tag);
  GValue value = { 0 };
  guint type;
  guint content_size;
  guint *total_size = (guint *) user_data;

  if (asftag == NULL)
    return;

  if (!gst_tag_list_copy_value (&value, taglist, tag)) {
    return;
  }
  type = gst_asf_get_tag_field_type (&value);
  switch (type) {
    case ASF_TAG_TYPE_UNICODE_STR:
    {
      const gchar *text;

      text = g_value_get_string (&value);
      /* +1 -> because of the \0 at the end
       * 2* -> because we have uft8, and asf demands utf16 
       */
      content_size = 2 * (1 + g_utf8_strlen (text, -1));
    }
      break;
    case ASF_TAG_TYPE_DWORD:
      content_size = 4;
      break;
    default:
      GST_WARNING ("Unhandled asf tag field type %u for tag %s", type, tag);
      g_value_reset (&value);
      return;
  }
  /* size of reserved (2) +
   * size of stream number (2) +
   * size of the tag content in utf16 +
   * size of the tag name +
   * 2 uint16 (size of the tag name string and type of content) +
   * 1 uint32 (size of the data)
   */
  *total_size +=
      4 + content_size + (g_utf8_strlen (asftag, -1) + 1) * 2 + 4 + 4;
  g_value_reset (&value);
}

/**
 * gst_asf_mux_get_metadata_object_size:
 * @asfmux: #GstAsfMux
 * @asfpad: pad for which the metadata object size should be calculated
 *
 * Calculates the size of the metadata object for the tags of the stream
 * handled by the asfpad in the parameter
 *
 * Returns: The size calculated
 */
static guint
gst_asf_mux_get_metadata_object_size (GstAsfMux * asfmux, GstAsfPad * asfpad)
{
  guint size = ASF_METADATA_OBJECT_SIZE;
  if (asfpad->taglist == NULL || gst_tag_list_is_empty (asfpad->taglist))
    return 0;

  gst_tag_list_foreach (asfpad->taglist, add_metadata_tag_size, &size);
  return size;
}

/**
 * gst_asf_mux_get_headers_size:
 * @asfmux: #GstAsfMux
 *
 * Calculates the size of the headers of the asf stream
 * to be generated by this #GstAsfMux.
 * Its used for determining the size of the buffer to allocate
 * to exactly fit the headers in.
 * Padding and metadata objects sizes are not included.
 *
 * Returns: the calculated size
 */
static guint
gst_asf_mux_get_headers_size (GstAsfMux * asfmux)
{
  GSList *walk;
  gint stream_num = 0;
  guint size = ASF_HEADER_OBJECT_SIZE +
      ASF_FILE_PROPERTIES_OBJECT_SIZE + ASF_HEADER_EXTENSION_OBJECT_SIZE;

  /* per stream data */
  for (walk = asfmux->collect->data; walk; walk = g_slist_next (walk)) {
    GstAsfPad *asfpad = (GstAsfPad *) walk->data;

    if (asfpad->is_audio)
      size += ASF_AUDIO_SPECIFIC_DATA_SIZE;
    else
      size += ASF_VIDEO_SPECIFIC_DATA_SIZE;

    if (asfpad->codec_data)
      size += GST_BUFFER_SIZE (asfpad->codec_data);

    stream_num++;
  }
  size += stream_num * (ASF_STREAM_PROPERTIES_OBJECT_SIZE +
      ASF_EXTENDED_STREAM_PROPERTIES_OBJECT_SIZE);

  return size;
}

/**
 * gst_asf_mux_write_header_object:
 * @asfmux:
 * @buf: pointer to the data pointer
 * @size: size of the header object
 * @child_objects: number of children objects inside the main header object
 *
 * Writes the main asf header object start. The buffer pointer
 * is incremented to the next writing position.
 */
static void
gst_asf_mux_write_header_object (GstAsfMux * asfmux, guint8 ** buf,
    guint64 size, guint32 child_objects)
{
  gst_asf_put_guid (*buf, guids[ASF_HEADER_OBJECT_INDEX]);
  GST_WRITE_UINT64_LE (*buf + 16, size);        /* object size */
  GST_WRITE_UINT32_LE (*buf + 24, child_objects);       /* # of child objects */
  GST_WRITE_UINT8 (*buf + 28, 0x01);    /* reserved */
  GST_WRITE_UINT8 (*buf + 29, 0x02);    /* reserved */
  *buf += ASF_HEADER_OBJECT_SIZE;
}

/**
 * gst_asf_mux_write_file_properties:
 * @asfmux:
 * @buf: pointer to the data pointer
 *
 * Writes the file properties object to the buffer. The buffer pointer
 * is incremented to the next writing position.
 */
static void
gst_asf_mux_write_file_properties (GstAsfMux * asfmux, guint8 ** buf)
{
  gst_asf_put_guid (*buf, guids[ASF_FILE_PROPERTIES_OBJECT_INDEX]);
  GST_WRITE_UINT64_LE (*buf + 16, ASF_FILE_PROPERTIES_OBJECT_SIZE);     /* object size */
  gst_asf_put_guid (*buf + 24, asfmux->file_id);
  GST_WRITE_UINT64_LE (*buf + 40, 0);   /* file size - needs update */
  gst_asf_put_time (*buf + 48, gst_asf_get_current_time ());    /* creation time */
  GST_WRITE_UINT64_LE (*buf + 56, 0);   /* data packets - needs update */
  GST_WRITE_UINT64_LE (*buf + 64, 0);   /* play duration - needs update */
  GST_WRITE_UINT64_LE (*buf + 72, 0);   /* send duration - needs update */
  GST_WRITE_UINT64_LE (*buf + 80, asfmux->preroll);     /* preroll */
  GST_WRITE_UINT32_LE (*buf + 88, 0x1); /* flags - broadcast on */
  GST_WRITE_UINT32_LE (*buf + 92, asfmux->packet_size); /* minimum data packet size */
  GST_WRITE_UINT32_LE (*buf + 96, asfmux->packet_size); /* maximum data packet size */
  GST_WRITE_UINT32_LE (*buf + 100, 0);  /* maximum bitrate TODO */

  *buf += ASF_FILE_PROPERTIES_OBJECT_SIZE;
}

/**
 * gst_asf_mux_write_stream_properties:
 * @asfmux:
 * @buf: pointer to the data pointer
 * @asfpad: Pad that handles the stream
 *
 * Writes the stream properties object in the buffer
 * for the stream handled by the #GstAsfPad passed.
 * The pointer is incremented to the next writing position
 */
static void
gst_asf_mux_write_stream_properties (GstAsfMux * asfmux, guint8 ** buf,
    GstAsfPad * asfpad)
{
  guint32 codec_data_length = 0;
  guint32 media_specific_data_length = 0;
  guint16 flags = 0;

  /* codec specific data length */
  if (asfpad->codec_data)
    codec_data_length = GST_BUFFER_SIZE (asfpad->codec_data);
  if (asfpad->is_audio)
    media_specific_data_length = ASF_AUDIO_SPECIFIC_DATA_SIZE;
  else
    media_specific_data_length = ASF_VIDEO_SPECIFIC_DATA_SIZE;

  GST_DEBUG_OBJECT (asfmux, "Stream %" G_GUINT16_FORMAT " codec data length: %"
      G_GUINT32_FORMAT ", media specific data length: %" G_GUINT32_FORMAT,
      (guint16) asfpad->stream_number, codec_data_length,
      media_specific_data_length);

  gst_asf_put_guid (*buf, guids[ASF_STREAM_PROPERTIES_OBJECT_INDEX]);
  GST_WRITE_UINT64_LE (*buf + 16, ASF_STREAM_PROPERTIES_OBJECT_SIZE + codec_data_length + media_specific_data_length);  /* object size */

  /* stream type */
  if (asfpad->is_audio)
    gst_asf_put_guid (*buf + 24, guids[ASF_AUDIO_MEDIA_INDEX]);
  else
    gst_asf_put_guid (*buf + 24, guids[ASF_VIDEO_MEDIA_INDEX]);
  /* error correction */
  if (asfpad->is_audio) {
    gst_asf_put_guid (*buf + 40, guids[ASF_NO_ERROR_CORRECTION_INDEX]);
  } else {
    gst_asf_put_guid (*buf + 40, guids[ASF_NO_ERROR_CORRECTION_INDEX]);
  }
  GST_WRITE_UINT64_LE (*buf + 56, 0);   /* time offset */

  GST_WRITE_UINT32_LE (*buf + 64, codec_data_length + media_specific_data_length);      /* type specific data length */
  GST_WRITE_UINT32_LE (*buf + 68, 0);   /* error correction data length */

  flags = (asfpad->stream_number & 0x7F);
  GST_WRITE_UINT16_LE (*buf + 72, flags);
  GST_WRITE_UINT32_LE (*buf + 74, 0);   /* reserved */

  *buf += ASF_STREAM_PROPERTIES_OBJECT_SIZE;
  /* audio specific data */
  if (asfpad->is_audio) {
    GstAsfAudioPad *audiopad = (GstAsfAudioPad *) asfpad;
    GST_WRITE_UINT16_LE (*buf, audiopad->audioinfo.format);
    GST_WRITE_UINT16_LE (*buf + 2, audiopad->audioinfo.channels);
    GST_WRITE_UINT32_LE (*buf + 4, audiopad->audioinfo.rate);
    GST_WRITE_UINT32_LE (*buf + 8, audiopad->audioinfo.av_bps);
    GST_WRITE_UINT16_LE (*buf + 12, audiopad->audioinfo.blockalign);
    GST_WRITE_UINT16_LE (*buf + 14, audiopad->audioinfo.size);
    GST_WRITE_UINT16_LE (*buf + 16, codec_data_length);

    GST_DEBUG_OBJECT (asfmux,
        "wave formatex values: codec_id=%" G_GUINT16_FORMAT ", channels=%"
        G_GUINT16_FORMAT ", rate=%" G_GUINT32_FORMAT ", bytes_per_sec=%"
        G_GUINT32_FORMAT ", block_alignment=%" G_GUINT16_FORMAT
        ", bits_per_sample=%" G_GUINT16_FORMAT ", codec_data_length=%"
        G_GUINT16_FORMAT, audiopad->audioinfo.format,
        audiopad->audioinfo.channels, audiopad->audioinfo.rate,
        audiopad->audioinfo.av_bps, audiopad->audioinfo.blockalign,
        audiopad->audioinfo.size, codec_data_length);


    *buf += ASF_AUDIO_SPECIFIC_DATA_SIZE;
  } else {
    GstAsfVideoPad *videopad = (GstAsfVideoPad *) asfpad;
    GST_WRITE_UINT32_LE (*buf, (guint32) videopad->vidinfo.width);
    GST_WRITE_UINT32_LE (*buf + 4, (guint32) videopad->vidinfo.height);
    GST_WRITE_UINT8 (*buf + 8, 2);

    /* the BITMAPINFOHEADER size + codec_data size */
    GST_WRITE_UINT16_LE (*buf + 9,
        ASF_VIDEO_SPECIFIC_DATA_SIZE + codec_data_length - 11);

    /* BITMAPINFOHEADER */
    GST_WRITE_UINT32_LE (*buf + 11,
        ASF_VIDEO_SPECIFIC_DATA_SIZE + codec_data_length - 11);
    gst_asf_put_i32 (*buf + 15, videopad->vidinfo.width);
    gst_asf_put_i32 (*buf + 19, videopad->vidinfo.height);
    GST_WRITE_UINT16_LE (*buf + 23, 1); /* reserved */
    GST_WRITE_UINT16_LE (*buf + 25, videopad->vidinfo.bit_cnt);
    GST_WRITE_UINT32_LE (*buf + 27, videopad->vidinfo.compression);
    GST_WRITE_UINT32_LE (*buf + 31, videopad->vidinfo.width *
        videopad->vidinfo.height * videopad->vidinfo.bit_cnt);
    GST_WRITE_UINT32_LE (*buf + 35, videopad->vidinfo.xpels_meter);
    GST_WRITE_UINT32_LE (*buf + 39, videopad->vidinfo.ypels_meter);
    GST_WRITE_UINT32_LE (*buf + 43, videopad->vidinfo.num_colors);
    GST_WRITE_UINT32_LE (*buf + 47, videopad->vidinfo.imp_colors);

    *buf += ASF_VIDEO_SPECIFIC_DATA_SIZE;
  }

  if (codec_data_length > 0)
    memcpy (*buf, GST_BUFFER_DATA (asfpad->codec_data), codec_data_length);

  *buf += codec_data_length;
}

/**
 * gst_asf_mux_write_header_extension:
 * @asfmux:
 * @buf: pointer to the buffer pointer
 * @extension_size: size of the extensions
 *
 * Writes the header of the header extension object. The buffer pointer
 * is incremented to the next writing position (the  header extension object
 * childs should be writen from that point)
 */
static void
gst_asf_mux_write_header_extension (GstAsfMux * asfmux, guint8 ** buf,
    guint64 extension_size)
{
  gst_asf_put_guid (*buf, guids[ASF_HEADER_EXTENSION_OBJECT_INDEX]);
  GST_WRITE_UINT64_LE (*buf + 16, ASF_HEADER_EXTENSION_OBJECT_SIZE + extension_size);   /* object size */
  gst_asf_put_guid (*buf + 24, guids[ASF_RESERVED_1_INDEX]);    /* reserved */
  GST_WRITE_UINT16_LE (*buf + 40, 6);   /* reserved */
  GST_WRITE_UINT32_LE (*buf + 42, extension_size);      /* header extension data size */
  *buf += ASF_HEADER_EXTENSION_OBJECT_SIZE;
}

/**
 * gst_asf_mux_write_extended_stream_properties:
 * @asfmux:
 * @buf: pointer to the buffer pointer
 * @asfpad: Pad that handles the stream of the properties to be writen
 *
 * Writes the extended stream properties object (that is part of the
 * header extension objects) for the stream handled by asfpad
 */
static void
gst_asf_mux_write_extended_stream_properties (GstAsfMux * asfmux, guint8 ** buf,
    GstAsfPad * asfpad)
{
  gst_asf_put_guid (*buf, guids[ASF_EXTENDED_STREAM_PROPERTIES_OBJECT_INDEX]);
  GST_WRITE_UINT64_LE (*buf + 16, ASF_EXTENDED_STREAM_PROPERTIES_OBJECT_SIZE);
  GST_WRITE_UINT64_LE (*buf + 24, 0);   /* start time */
  GST_WRITE_UINT64_LE (*buf + 32, 0);   /* end time */
  GST_WRITE_UINT32_LE (*buf + 40, asfpad->bitrate);     /* bitrate */
  GST_WRITE_UINT32_LE (*buf + 44, 0);   /* buffer size */
  GST_WRITE_UINT32_LE (*buf + 48, 0);   /* initial buffer fullness */
  GST_WRITE_UINT32_LE (*buf + 52, asfpad->bitrate);     /* alternate data bitrate */
  GST_WRITE_UINT32_LE (*buf + 56, 0);   /* alternate buffer size */
  GST_WRITE_UINT32_LE (*buf + 60, 0);   /* alternate initial buffer fullness */
  GST_WRITE_UINT32_LE (*buf + 64, 0);   /* maximum object size */

  /* flags */
  if (asfpad->is_audio) {
    /* TODO check if audio is seekable */
    GST_WRITE_UINT32_LE (*buf + 68, 0x0);
  } else {
    /* video has indexes, so it is seekable unless we are streaming */
    if (asfmux->prop_streamable)
      GST_WRITE_UINT32_LE (*buf + 68, 0x0);
    else
      GST_WRITE_UINT32_LE (*buf + 68, 0x2);
  }

  GST_WRITE_UINT16_LE (*buf + 72, asfpad->stream_number);
  GST_WRITE_UINT16_LE (*buf + 74, 0);   /* language index */
  GST_WRITE_UINT64_LE (*buf + 76, 0);   /* avg time per frame */
  GST_WRITE_UINT16_LE (*buf + 84, 0);   /* stream name count */
  GST_WRITE_UINT16_LE (*buf + 86, 0);   /* payload extension count */

  *buf += ASF_EXTENDED_STREAM_PROPERTIES_OBJECT_SIZE;
}

/**
 * gst_asf_mux_write_string_with_size:
 * @asfmux:
 * @size_buf: pointer to the memory position to write the size of the string
 * @str_buf: pointer to the memory position to write the string
 * @str: the string to be writen (in UTF-8)
 * @use32: if the string size should be writen with 32 bits (if true) 
 * or with 16 (if false)
 *
 * Writes a string with its size as it is needed in many asf objects.
 * The size is writen to size_buf as a WORD field if use32 is false, and
 * as a DWORD if use32 is true. The string is writen to str_buf in UTF16-LE.
 * The string should be passed in UTF-8.
 *
 * The string size in UTF16-LE is returned.
 */
static guint64
gst_asf_mux_write_string_with_size (GstAsfMux * asfmux,
    guint8 * size_buf, guint8 * str_buf, const gchar * str, gboolean use32)
{
  GError *error = NULL;
  gsize str_size = 0;
  gchar *str_utf16 = NULL;

  GST_LOG_OBJECT (asfmux, "Writing extended content description string: "
      "%s", str);

  /* 
   * Covert the string to utf16
   * Also force the last bytes to null terminated,
   * tags were with extra weird characters without it.
   */
  str_utf16 = g_convert (str, -1, "UTF-16LE", "UTF-8", NULL, &str_size, &error);

  /* sum up the null terminating char */
  str_size += 2;

  if (use32)
    GST_WRITE_UINT32_LE (size_buf, str_size);
  else
    GST_WRITE_UINT16_LE (size_buf, str_size);
  if (error) {
    GST_WARNING_OBJECT (asfmux, "Error converting string "
        "to UTF-16: %s - %s", str, error->message);
    g_error_free (error);
    memset (str_buf, 0, str_size);
  } else {
    /* HACK: g_convert seems to add only a single byte null char to
     * the end of the stream, we force the second one */
    memcpy (str_buf, str_utf16, str_size - 1);
    str_buf[str_size - 1] = 0;
  }
  g_free (str_utf16);
  return str_size;
}

/**
 * gst_asf_mux_write_content_description_entry:
 * @asfmux:
 * @tags:
 * @tagname:
 * @size_buf:
 * @data_buf:
 *
 * Checks if a string tag with tagname exists in the taglist. If it
 * exists it is writen as an UTF-16LE to data_buf and its size in bytes
 * is writen to size_buf. It is used for writing content description 
 * object fields.
 *
 * Returns: the size of the string
 */
static guint16
gst_asf_mux_write_content_description_entry (GstAsfMux * asfmux,
    const GstTagList * tags, const gchar * tagname,
    guint8 * size_buf, guint8 * data_buf)
{
  gchar *text = NULL;
  guint16 text_size = 0;
  if (gst_tag_list_get_string (tags, tagname, &text)) {
    text_size = gst_asf_mux_write_string_with_size (asfmux, size_buf,
        data_buf, text, FALSE);
    g_free (text);
  } else {
    GST_WRITE_UINT16_LE (size_buf, 0);
  }
  return text_size;
}

static guint64
gst_asf_mux_write_ext_content_description_dword_entry (GstAsfMux * asfmux,
    guint8 * buf, const gchar * asf_tag, const guint32 value)
{
  guint64 tag_size;
  GST_DEBUG_OBJECT (asfmux, "Writing extended content description tag: "
      "%s (%u)", asf_tag, value);

  tag_size = gst_asf_mux_write_string_with_size (asfmux, buf, buf + 2,
      asf_tag, FALSE);
  buf += tag_size + 2;
  GST_WRITE_UINT16_LE (buf, ASF_TAG_TYPE_DWORD);
  GST_WRITE_UINT16_LE (buf + 2, 4);
  GST_WRITE_UINT32_LE (buf + 4, value);

  /* tagsize -> string size
   * 2 -> string size field size
   * 4 -> dword entry
   * 4 -> type of entry + entry size
   */
  return tag_size + 2 + 4 + 4;
}

static guint64
gst_asf_mux_write_ext_content_description_string_entry (GstAsfMux * asfmux,
    guint8 * buf, const gchar * asf_tag, const gchar * text)
{
  guint64 tag_size = 0;
  guint64 text_size = 0;

  GST_DEBUG_OBJECT (asfmux, "Writing extended content description tag: "
      "%s (%s)", asf_tag, text);

  tag_size = gst_asf_mux_write_string_with_size (asfmux,
      buf, buf + 2, asf_tag, FALSE);
  GST_WRITE_UINT16_LE (buf + tag_size + 2, ASF_TAG_TYPE_UNICODE_STR);
  buf += tag_size + 2 + 2;
  text_size = gst_asf_mux_write_string_with_size (asfmux,
      buf, buf + 2, text, FALSE);

  /* the size of the strings in utf16-le plus the 3 WORD fields */
  return tag_size + text_size + 6;
}

static void
gst_asf_mux_write_content_description (GstAsfMux * asfmux, guint8 ** buf,
    const GstTagList * tags)
{
  guint8 *values = (*buf) + ASF_CONTENT_DESCRIPTION_OBJECT_SIZE;
  guint64 size = 0;

  GST_DEBUG_OBJECT (asfmux, "Writing content description object");

  gst_asf_put_guid (*buf, guids[ASF_CONTENT_DESCRIPTION_INDEX]);

  values += gst_asf_mux_write_content_description_entry (asfmux, tags,
      GST_TAG_TITLE, *buf + 24, values);
  values += gst_asf_mux_write_content_description_entry (asfmux, tags,
      GST_TAG_ARTIST, *buf + 26, values);
  values += gst_asf_mux_write_content_description_entry (asfmux, tags,
      GST_TAG_COPYRIGHT, *buf + 28, values);
  values += gst_asf_mux_write_content_description_entry (asfmux, tags,
      GST_TAG_DESCRIPTION, *buf + 30, values);

  /* rating is currently not present in gstreamer tags, so we put 0 */
  GST_WRITE_UINT16_LE (*buf + 32, 0);

  size += values - *buf;
  GST_WRITE_UINT64_LE (*buf + 16, size);
  *buf += size;
}

static void
write_ext_content_description_tag (const GstTagList * taglist,
    const gchar * tag, gpointer user_data)
{
  const gchar *asftag = gst_asf_get_asf_tag (tag);
  GValue value = { 0 };
  guint type;
  GstAsfExtContDescData *data = (GstAsfExtContDescData *) user_data;

  if (asftag == NULL)
    return;

  if (!gst_tag_list_copy_value (&value, taglist, tag)) {
    return;
  }

  type = gst_asf_get_tag_field_type (&value);
  switch (type) {
    case ASF_TAG_TYPE_UNICODE_STR:
    {
      const gchar *text;
      text = g_value_get_string (&value);
      data->size +=
          gst_asf_mux_write_ext_content_description_string_entry (data->asfmux,
          data->buf + data->size, asftag, text);
    }
      break;
    case ASF_TAG_TYPE_DWORD:
    {
      guint num = g_value_get_uint (&value);
      data->size +=
          gst_asf_mux_write_ext_content_description_dword_entry (data->asfmux,
          data->buf + data->size, asftag, num);
    }
      break;
    default:
      GST_WARNING_OBJECT (data->asfmux,
          "Unhandled asf tag field type %u for tag %s", type, tag);
      g_value_reset (&value);
      return;
  }
  data->count++;
  g_value_reset (&value);
}

static void
gst_asf_mux_write_ext_content_description (GstAsfMux * asfmux, guint8 ** buf,
    GstTagList * tags)
{
  GstAsfExtContDescData extContDesc;
  extContDesc.asfmux = asfmux;
  extContDesc.buf = *buf;
  extContDesc.count = 0;
  extContDesc.size = ASF_EXT_CONTENT_DESCRIPTION_OBJECT_SIZE;

  GST_DEBUG_OBJECT (asfmux, "Writing extended content description object");
  gst_asf_put_guid (*buf, guids[ASF_EXT_CONTENT_DESCRIPTION_INDEX]);

  gst_tag_list_foreach (tags, write_ext_content_description_tag, &extContDesc);

  GST_WRITE_UINT64_LE (*buf + 16, extContDesc.size);
  GST_WRITE_UINT16_LE (*buf + 24, extContDesc.count);

  *buf += extContDesc.size;
}

static void
write_metadata_tag (const GstTagList * taglist, const gchar * tag,
    gpointer user_data)
{
  const gchar *asftag = gst_asf_get_asf_tag (tag);
  GValue value = { 0 };
  guint type;
  GstAsfMetadataObjData *data = (GstAsfMetadataObjData *) user_data;
  guint16 tag_size;
  guint32 content_size;

  if (asftag == NULL)
    return;

  if (!gst_tag_list_copy_value (&value, taglist, tag)) {
    return;
  }

  type = gst_asf_get_tag_field_type (&value);
  switch (type) {
    case ASF_TAG_TYPE_UNICODE_STR:
    {
      const gchar *text;
      text = g_value_get_string (&value);
      GST_WRITE_UINT16_LE (data->buf + data->size, 0);
      GST_WRITE_UINT16_LE (data->buf + data->size + 2, data->stream_num);
      data->size += 4;

      tag_size = gst_asf_mux_write_string_with_size (data->asfmux,
          data->buf + data->size, data->buf + data->size + 8, asftag, FALSE);
      data->size += 2;

      GST_WRITE_UINT16_LE (data->buf + data->size, type);
      data->size += 2;

      content_size = gst_asf_mux_write_string_with_size (data->asfmux,
          data->buf + data->size, data->buf + data->size + tag_size + 4, text,
          TRUE);
      data->size += tag_size + content_size + 4;
    }
      break;
    case ASF_TAG_TYPE_DWORD:
    {
      guint num = g_value_get_uint (&value);
      GST_WRITE_UINT16_LE (data->buf + data->size, 0);
      GST_WRITE_UINT16_LE (data->buf + data->size + 2, data->stream_num);
      data->size += 4;

      tag_size = gst_asf_mux_write_string_with_size (data->asfmux,
          data->buf + data->size, data->buf + data->size + 8, asftag, FALSE);
      data->size += 2;

      GST_WRITE_UINT16_LE (data->buf + data->size, type);
      data->size += 2;
      /* dword length */
      GST_WRITE_UINT32_LE (data->buf + data->size, 4);
      data->size += 4 + tag_size;

      GST_WRITE_UINT32_LE (data->buf + data->size, num);
      data->size += 4;
    }
      break;
    default:
      GST_WARNING_OBJECT (data->asfmux,
          "Unhandled asf tag field type %u for tag %s", type, tag);
      g_value_reset (&value);
      return;
  }

  data->count++;
  g_value_reset (&value);
}

static void
gst_asf_mux_write_metadata_object (GstAsfMux * asfmux, guint8 ** buf,
    GstAsfPad * asfpad)
{
  GstAsfMetadataObjData metaObjData;
  metaObjData.asfmux = asfmux;
  metaObjData.buf = *buf;
  metaObjData.count = 0;
  metaObjData.size = ASF_METADATA_OBJECT_SIZE;
  metaObjData.stream_num = asfpad->stream_number;

  if (asfpad->taglist == NULL || gst_tag_list_is_empty (asfpad->taglist))
    return;

  GST_DEBUG_OBJECT (asfmux, "Writing metadata object");
  gst_asf_put_guid (*buf, guids[ASF_METADATA_OBJECT_INDEX]);

  gst_tag_list_foreach (asfpad->taglist, write_metadata_tag, &metaObjData);

  GST_WRITE_UINT64_LE (*buf + 16, metaObjData.size);
  GST_WRITE_UINT16_LE (*buf + 24, metaObjData.count);

  *buf += metaObjData.size;
}

static void
gst_asf_mux_write_padding_object (GstAsfMux * asfmux, guint8 ** buf,
    guint64 padding)
{
  if (padding < ASF_PADDING_OBJECT_SIZE) {
    return;
  }

  GST_DEBUG_OBJECT (asfmux, "Writing padding object of size %" G_GUINT64_FORMAT,
      padding);
  gst_asf_put_guid (*buf, guids[ASF_PADDING_OBJECT_INDEX]);
  GST_WRITE_UINT64_LE (*buf + 16, padding);
  memset (*buf + 24, 0, padding - ASF_PADDING_OBJECT_SIZE);
  *buf += padding;
}

static void
gst_asf_mux_write_data_object (GstAsfMux * asfmux, guint8 ** buf)
{
  gst_asf_put_guid (*buf, guids[ASF_DATA_OBJECT_INDEX]);

  /* Data object size. This is always >= ASF_DATA_OBJECT_SIZE. The standard
   * specifically accepts the value 0 in live streams, but WMP is not accepting
   * this while streaming using WMSP, so we default to minimum size also for
   * live streams. Otherwise this field must be updated later on when we know 
   * the complete stream size.
   */
  GST_WRITE_UINT64_LE (*buf + 16, ASF_DATA_OBJECT_SIZE);

  gst_asf_put_guid (*buf + 24, asfmux->file_id);
  GST_WRITE_UINT64_LE (*buf + 40, 0);   /* total data packets */
  GST_WRITE_UINT16_LE (*buf + 48, 0x0101);      /* reserved */
  *buf += ASF_DATA_OBJECT_SIZE;
}

static void
gst_asf_mux_put_buffer_in_streamheader (GValue * streamheader,
    GstBuffer * buffer)
{
  GValue value = { 0 };
  GstBuffer *buf;

  g_value_init (&value, GST_TYPE_BUFFER);
  buf = gst_buffer_copy (buffer);
  gst_value_set_buffer (&value, buf);
  gst_buffer_unref (buf);
  gst_value_array_append_value (streamheader, &value);
  g_value_unset (&value);
}

static guint
gst_asf_mux_find_payload_parsing_info_size (GstAsfMux * asfmux)
{
  /* Minimum payload parsing information size is 8 bytes */
  guint size = 8;

  if (asfmux->prop_packet_size > 65535)
    size += 4;
  else
    size += 2;

  if (asfmux->prop_padding > 65535)
    size += 4;
  else
    size += 2;

  return size;
}

/**
 * gst_asf_mux_start_file:
 * @asfmux: #GstAsfMux
 *
 * Starts the asf file/stream by creating and pushing
 * the headers downstream.
 */
static GstFlowReturn
gst_asf_mux_start_file (GstAsfMux * asfmux)
{
  GstBuffer *buf = NULL;
  guint8 *bufdata = NULL;
  GSList *walk;
  guint stream_num = g_slist_length (asfmux->collect->data);
  guint metadata_obj_size = 0;
  GstAsfTags *asftags;
  GValue streamheader = { 0 };
  GstCaps *caps;
  GstStructure *structure;
  guint64 padding = asfmux->prop_padding;
  if (padding < ASF_PADDING_OBJECT_SIZE)
    padding = 0;

  /* from this point we started writing the headers */
  GST_INFO_OBJECT (asfmux, "Writing headers");
  asfmux->state = GST_ASF_MUX_STATE_HEADERS;

  /* let downstream know we think in BYTES and expect to do seeking later */
  gst_pad_push_event (asfmux->srcpad,
      gst_event_new_new_segment (FALSE, 1.0, GST_FORMAT_BYTES, 0, -1, 0));

  gst_asf_generate_file_id (&asfmux->file_id);

  /* Get the metadata for content description object.
   * We store our own taglist because it might get changed from now
   * to the time we actually add its contents to the file, changing
   * the size of the data we already calculated here.
   */
  asftags = g_new0 (GstAsfTags, 1);
  gst_asf_mux_get_content_description_tags (asfmux, asftags);

  /* get the total metadata objects size */
  for (walk = asfmux->collect->data; walk; walk = g_slist_next (walk)) {
    metadata_obj_size += gst_asf_mux_get_metadata_object_size (asfmux,
        (GstAsfPad *) walk->data);
  }

  /* alloc a buffer for all header objects */
  buf = gst_buffer_new_and_alloc (gst_asf_mux_get_headers_size (asfmux) +
      asftags->cont_desc_size +
      asftags->ext_cont_desc_size +
      metadata_obj_size + padding + ASF_DATA_OBJECT_SIZE);
  bufdata = GST_BUFFER_DATA (buf);

  gst_asf_mux_write_header_object (asfmux, &bufdata, GST_BUFFER_SIZE (buf) -
      ASF_DATA_OBJECT_SIZE, 2 + stream_num);

  /* get the position of the file properties object for 
   * updating it in gst_asf_mux_stop_file */
  asfmux->file_properties_object_position = bufdata - GST_BUFFER_DATA (buf);
  gst_asf_mux_write_file_properties (asfmux, &bufdata);

  for (walk = asfmux->collect->data; walk; walk = g_slist_next (walk)) {
    gst_asf_mux_write_stream_properties (asfmux, &bufdata,
        (GstAsfPad *) walk->data);
  }

  if (asftags->cont_desc_size) {
    gst_asf_mux_write_content_description (asfmux, &bufdata, asftags->tags);
  }
  if (asftags->ext_cont_desc_size) {
    gst_asf_mux_write_ext_content_description (asfmux, &bufdata, asftags->tags);
  }

  if (asftags) {
    if (asftags->tags)
      gst_tag_list_free (asftags->tags);
    g_free (asftags);
  }

  /* writing header extension objects */
  gst_asf_mux_write_header_extension (asfmux, &bufdata, stream_num *
      ASF_EXTENDED_STREAM_PROPERTIES_OBJECT_SIZE + metadata_obj_size);
  for (walk = asfmux->collect->data; walk; walk = g_slist_next (walk)) {
    gst_asf_mux_write_extended_stream_properties (asfmux, &bufdata,
        (GstAsfPad *) walk->data);
  }
  for (walk = asfmux->collect->data; walk; walk = g_slist_next (walk)) {
    gst_asf_mux_write_metadata_object (asfmux, &bufdata,
        (GstAsfPad *) walk->data);
  }

  gst_asf_mux_write_padding_object (asfmux, &bufdata, padding);

  /* store data object position for later updating some fields */
  asfmux->data_object_position = bufdata - GST_BUFFER_DATA (buf);
  gst_asf_mux_write_data_object (asfmux, &bufdata);

  /* set streamheader in source pad if 'streamable' */
  if (asfmux->prop_streamable) {
    g_value_init (&streamheader, GST_TYPE_ARRAY);
    gst_asf_mux_put_buffer_in_streamheader (&streamheader, buf);

    caps = gst_caps_ref (GST_PAD_CAPS (asfmux->srcpad));
    caps = gst_caps_make_writable (caps);
    structure = gst_caps_get_structure (caps, 0);
    gst_structure_set_value (structure, "streamheader", &streamheader);
    gst_pad_set_caps (asfmux->srcpad, caps);
    GST_BUFFER_FLAG_SET (buf, GST_BUFFER_FLAG_IN_CAPS);
    g_value_unset (&streamheader);
    gst_caps_unref (caps);
  }

  g_assert (bufdata - GST_BUFFER_DATA (buf) == GST_BUFFER_SIZE (buf));
  return gst_asf_mux_push_buffer (asfmux, buf);
}

/**
 * gst_asf_mux_add_simple_index_entry:
 * @asfmux:
 * @videopad:
 *
 * Adds a new entry to the simple index of the stream handler by videopad.
 * This functions doesn't check if the time ellapsed
 * is larger than the established time interval between entries. The caller
 * is responsible for verifying this.
 */
static void
gst_asf_mux_add_simple_index_entry (GstAsfMux * asfmux,
    GstAsfVideoPad * videopad)
{
  SimpleIndexEntry *entry = NULL;
  GST_DEBUG_OBJECT (asfmux, "Adding new simple index entry "
      "packet number: %" G_GUINT32_FORMAT ", "
      "packet count: %" G_GUINT16_FORMAT,
      videopad->last_keyframe_packet, videopad->last_keyframe_packet_count);
  entry = g_malloc0 (sizeof (SimpleIndexEntry));
  entry->packet_number = videopad->last_keyframe_packet;
  entry->packet_count = videopad->last_keyframe_packet_count;
  if (entry->packet_count > videopad->max_keyframe_packet_count)
    videopad->max_keyframe_packet_count = entry->packet_count;
  videopad->simple_index = g_slist_append (videopad->simple_index, entry);
}

/**
 * gst_asf_mux_send_packet:
 * @asfmux:
 * @buf: The asf data packet
 *
 * Pushes an asf data packet downstream. The total number
 * of packets and bytes of the stream are incremented.
 *
 * Returns: the result of pushing the buffer downstream
 */
static GstFlowReturn
gst_asf_mux_send_packet (GstAsfMux * asfmux, GstBuffer * buf)
{
  g_assert (GST_BUFFER_SIZE (buf) == asfmux->packet_size);
  asfmux->total_data_packets++;
  GST_LOG_OBJECT (asfmux,
      "Pushing a packet of size %u and timestamp %" G_GUINT64_FORMAT,
      GST_BUFFER_SIZE (buf), GST_BUFFER_TIMESTAMP (buf));
  GST_LOG_OBJECT (asfmux, "Total data packets: %" G_GUINT64_FORMAT,
      asfmux->total_data_packets);
  return gst_asf_mux_push_buffer (asfmux, buf);
}

/**
 * gst_asf_mux_flush_payloads:
 * @asfmux: #GstAsfMux to flush the payloads from
 *
 * Fills an asf packet with asfmux queued payloads and
 * pushes it downstream.
 *
 * Returns: The result of pushing the packet
 */
static GstFlowReturn
gst_asf_mux_flush_payloads (GstAsfMux * asfmux)
{
  GstBuffer *buf;
  guint8 payloads_count = 0;    /* we only use 6 bits, max is 63 */
  guint i;
  GstClockTime send_ts = GST_CLOCK_TIME_NONE;
  guint64 size_left;
  guint8 *data;
  GSList *walk;
  GstAsfPad *pad;
  gboolean has_keyframe;
  AsfPayload *payload;
  guint32 payload_size;
  guint offset;

  if (asfmux->payloads == NULL)
    return GST_FLOW_OK;         /* nothing to send is ok */

  GST_LOG_OBJECT (asfmux, "Flushing payloads");

  buf = gst_buffer_new_and_alloc (asfmux->packet_size);
  memset (GST_BUFFER_DATA (buf), 0, asfmux->packet_size);

  /* 1 for the multiple payload flags */
  data = GST_BUFFER_DATA (buf) + asfmux->payload_parsing_info_size + 1;
  size_left = asfmux->packet_size - asfmux->payload_parsing_info_size - 1;

  has_keyframe = FALSE;
  walk = asfmux->payloads;
  while (walk && payloads_count < MAX_PAYLOADS_IN_A_PACKET) {
    payload = (AsfPayload *) walk->data;
    pad = (GstAsfPad *) payload->pad;
    payload_size = gst_asf_payload_get_size (payload);
    if (size_left < payload_size) {
      break;                    /* next payload doesn't fit fully */
    }

    if (G_UNLIKELY (!GST_CLOCK_TIME_IS_VALID (send_ts))) {
      send_ts = GST_BUFFER_TIMESTAMP (payload->data);
    }

    /* adding new simple index entry (if needed) */
    if (!pad->is_audio
        && GST_CLOCK_TIME_IS_VALID (GST_BUFFER_TIMESTAMP (payload->data))) {
      GstAsfVideoPad *videopad = (GstAsfVideoPad *) pad;
      if (videopad->has_keyframe) {
        for (; videopad->next_index_time <=
            ASF_MILI_TO_100NANO (payload->presentation_time);
            videopad->next_index_time += videopad->time_interval) {
          gst_asf_mux_add_simple_index_entry (asfmux, videopad);
        }
      }
    }

    /* serialize our payload */
    GST_DEBUG_OBJECT (asfmux, "Serializing payload into packet");
    GST_DEBUG_OBJECT (asfmux, "stream number: %d", pad->stream_number & 0x7F);
    GST_DEBUG_OBJECT (asfmux, "media object number: %d",
        (gint) payload->media_obj_num);
    GST_DEBUG_OBJECT (asfmux, "offset into media object: %" G_GUINT16_FORMAT,
        payload->offset_in_media_obj);
    GST_DEBUG_OBJECT (asfmux, "media object size: %" G_GUINT32_FORMAT,
        payload->media_object_size);
    GST_DEBUG_OBJECT (asfmux, "replicated data length: %d",
        (gint) payload->replicated_data_length);
    GST_DEBUG_OBJECT (asfmux, "payload size: %u",
        GST_BUFFER_SIZE (payload->data));
    GST_DEBUG_OBJECT (asfmux, "presentation time: %" G_GUINT32_FORMAT " (%"
        GST_TIME_FORMAT ")", payload->presentation_time,
        GST_TIME_ARGS (payload->presentation_time * GST_MSECOND));
    GST_DEBUG_OBJECT (asfmux, "keyframe: %s",
        (payload->stream_number & 0x80 ? "yes" : "no"));
    GST_DEBUG_OBJECT (asfmux, "buffer timestamp: %" GST_TIME_FORMAT,
        GST_TIME_ARGS (GST_BUFFER_TIMESTAMP (payload->data)));
    GST_DEBUG_OBJECT (asfmux, "buffer duration %" GST_TIME_FORMAT,
        GST_TIME_ARGS (GST_BUFFER_DURATION (payload->data)));

    gst_asf_put_payload (data, payload);
    if (!payload->has_packet_info) {
      payload->has_packet_info = TRUE;
      payload->packet_number = asfmux->total_data_packets;
    }
    GST_DEBUG_OBJECT (asfmux, "packet number: %" G_GUINT32_FORMAT,
        payload->packet_number);

    if (ASF_PAYLOAD_IS_KEYFRAME (payload)) {
      has_keyframe = TRUE;
      if (!pad->is_audio) {
        GstAsfVideoPad *videopad = (GstAsfVideoPad *) pad;
        videopad->last_keyframe_packet = payload->packet_number;
        videopad->last_keyframe_packet_count = payload->packet_count;
        videopad->has_keyframe = TRUE;
      }
    }

    /* update our variables */
    data += payload_size;
    size_left -= payload_size;
    payloads_count++;
    walk = g_slist_next (walk);
  }

  /* remove flushed payloads */
  GST_LOG_OBJECT (asfmux, "Freeing already used payloads");
  for (i = 0; i < payloads_count; i++) {
    GSList *aux = g_slist_nth (asfmux->payloads, 0);
    AsfPayload *payload;
    g_assert (aux);
    payload = (AsfPayload *) aux->data;
    asfmux->payloads = g_slist_remove (asfmux->payloads, payload);
    asfmux->payload_data_size -=
        (GST_BUFFER_SIZE (payload->data) + ASF_MULTIPLE_PAYLOAD_HEADER_SIZE);
    gst_asf_payload_free (payload);
  }

  /* check if we can add part of the next payload */
  if (asfmux->payloads && size_left > ASF_MULTIPLE_PAYLOAD_HEADER_SIZE) {
    AsfPayload *payload =
        (AsfPayload *) g_slist_nth (asfmux->payloads, 0)->data;
    guint16 bytes_writen;
    GST_DEBUG_OBJECT (asfmux, "Adding part of a payload to a packet");

    if (ASF_PAYLOAD_IS_KEYFRAME (payload))
      has_keyframe = TRUE;

    if (G_UNLIKELY (!GST_CLOCK_TIME_IS_VALID (send_ts))) {
      send_ts = GST_BUFFER_TIMESTAMP (payload->data);
    }

    bytes_writen = gst_asf_put_subpayload (data, payload, size_left);
    if (!payload->has_packet_info) {
      payload->has_packet_info = TRUE;
      payload->packet_number = asfmux->total_data_packets;
    }
    asfmux->payload_data_size -= bytes_writen;
    size_left -= (bytes_writen + ASF_MULTIPLE_PAYLOAD_HEADER_SIZE);
    payloads_count++;
  }

  GST_LOG_OBJECT (asfmux, "Payload data size: %" G_GUINT32_FORMAT,
      asfmux->payload_data_size);

  /* fill payload parsing info */
  data = GST_BUFFER_DATA (buf);
  /* flags */
  GST_WRITE_UINT8 (data, (0x0 << 7) |   /* no error correction */
      (ASF_FIELD_TYPE_DWORD << 5) |     /* packet length type */
      (ASF_FIELD_TYPE_DWORD << 3) |     /* padding length type */
      (ASF_FIELD_TYPE_NONE << 1) |      /* sequence type type */
      0x1);                     /* multiple payloads */
  offset = 1;

  /* property flags - according to the spec, this should not change */
  GST_WRITE_UINT8 (data + offset, (ASF_FIELD_TYPE_BYTE << 6) |  /* stream number length type */
      (ASF_FIELD_TYPE_BYTE << 4) |      /* media obj number length type */
      (ASF_FIELD_TYPE_DWORD << 2) |     /* offset info media object length type */
      (ASF_FIELD_TYPE_BYTE));   /* replicated data length type */
  offset++;

  /* Due to a limitation in WMP while streaming through WMSP we reduce the
   * packet & padding size to 16bit if theay are <= 65535 bytes 
   */
  if (asfmux->packet_size > 65535) {
    GST_WRITE_UINT32_LE (data + offset, asfmux->packet_size - size_left);
    offset += 4;
  } else {
    *data &= ~(ASF_FIELD_TYPE_MASK << 5);
    *data |= ASF_FIELD_TYPE_WORD << 5;
    GST_WRITE_UINT16_LE (data + offset, asfmux->packet_size - size_left);
    offset += 2;
  }
  if (asfmux->prop_padding > 65535) {
    GST_WRITE_UINT32_LE (data + offset, size_left);
    offset += 4;
  } else {
    *data &= ~(ASF_FIELD_TYPE_MASK << 3);
    *data |= ASF_FIELD_TYPE_WORD << 3;
    GST_WRITE_UINT16_LE (data + offset, size_left);
    offset += 2;
  }

  /* packet send time */
  if (GST_CLOCK_TIME_IS_VALID (send_ts)) {
    GST_WRITE_UINT32_LE (data + offset, (send_ts / GST_MSECOND));
    GST_BUFFER_TIMESTAMP (buf) = send_ts;
  }
  offset += 4;

  /* packet duration */
  GST_WRITE_UINT16_LE (data + offset, 0);       /* FIXME send duration needs to be estimated */
  offset += 2;

  /* multiple payloads flags */
  GST_WRITE_UINT8 (data + offset, 0x2 << 6 | payloads_count);

  if (payloads_count == 0) {
    GST_WARNING_OBJECT (asfmux, "Sending packet without any payload");
  }
  asfmux->data_object_size += GST_BUFFER_SIZE (buf);
  if (!has_keyframe)
    GST_BUFFER_FLAG_SET (buf, GST_BUFFER_FLAG_DELTA_UNIT);
  return gst_asf_mux_send_packet (asfmux, buf);
}

/**
 * stream_number_compare:
 * @a: a #GstAsfPad
 * @b: another #GstAsfPad
 *
 * Utility function to compare #GstAsfPad by their stream numbers
 *
 * Returns: The difference between their stream numbers
 */
static gint
stream_number_compare (gconstpointer a, gconstpointer b)
{
  GstAsfPad *pad_a = (GstAsfPad *) a;
  GstAsfPad *pad_b = (GstAsfPad *) b;
  return pad_b->stream_number - pad_a->stream_number;
}

static GstFlowReturn
gst_asf_mux_push_simple_index (GstAsfMux * asfmux, GstAsfVideoPad * pad)
{
  guint64 object_size = ASF_SIMPLE_INDEX_OBJECT_SIZE +
      g_slist_length (pad->simple_index) * ASF_SIMPLE_INDEX_ENTRY_SIZE;
  GstBuffer *buf = gst_buffer_new_and_alloc (object_size);
  GSList *walk;
  guint8 *data = GST_BUFFER_DATA (buf);
  guint32 entries_count = g_slist_length (pad->simple_index);

  gst_asf_put_guid (data, guids[ASF_SIMPLE_INDEX_OBJECT_INDEX]);
  GST_WRITE_UINT64_LE (data + 16, object_size);
  gst_asf_put_guid (data + 24, asfmux->file_id);
  GST_WRITE_UINT64_LE (data + 40, pad->time_interval);
  GST_WRITE_UINT32_LE (data + 48, pad->max_keyframe_packet_count);
  GST_WRITE_UINT32_LE (data + 52, entries_count);
  data += ASF_SIMPLE_INDEX_OBJECT_SIZE;

  GST_DEBUG_OBJECT (asfmux,
      "Simple index object values - size:%" G_GUINT64_FORMAT ", time interval:%"
      G_GUINT64_FORMAT ", max packet count:%" G_GUINT32_FORMAT ", entries:%"
      G_GUINT16_FORMAT, object_size, pad->time_interval,
      pad->max_keyframe_packet_count, entries_count);

  for (walk = pad->simple_index; walk; walk = g_slist_next (walk)) {
    SimpleIndexEntry *entry = (SimpleIndexEntry *) walk->data;
    GST_DEBUG_OBJECT (asfmux, "Simple index entry: packet_number:%"
        G_GUINT32_FORMAT " packet_count:%" G_GUINT16_FORMAT,
        entry->packet_number, entry->packet_count);
    GST_WRITE_UINT32_LE (data, entry->packet_number);
    GST_WRITE_UINT16_LE (data + 4, entry->packet_count);
    data += ASF_SIMPLE_INDEX_ENTRY_SIZE;
  }

  GST_DEBUG_OBJECT (asfmux, "Pushing the simple index");
  g_assert (data - GST_BUFFER_DATA (buf) == object_size);
  return gst_asf_mux_push_buffer (asfmux, buf);
}

static GstFlowReturn
gst_asf_mux_write_indexes (GstAsfMux * asfmux)
{
  GSList *ordered_pads;
  GSList *walker;
  GstFlowReturn ret = GST_FLOW_OK;

  /* write simple indexes for video medias */
  ordered_pads =
      g_slist_sort (g_slist_copy (asfmux->collect->data),
      (GCompareFunc) stream_number_compare);
  for (walker = ordered_pads; walker; walker = g_slist_next (walker)) {
    GstAsfPad *pad = (GstAsfPad *) walker->data;
    if (!pad->is_audio) {
      ret = gst_asf_mux_push_simple_index (asfmux, (GstAsfVideoPad *) pad);
      if (ret != GST_FLOW_OK) {
        GST_ERROR_OBJECT (asfmux, "Failed to write simple index for stream %"
            G_GUINT16_FORMAT, (guint16) pad->stream_number);
        goto cleanup_and_return;
      }
    }
  }
cleanup_and_return:
  g_slist_free (ordered_pads);
  return ret;
}

/**
 * gst_asf_mux_stop_file:
 * @asfmux: #GstAsfMux
 * 
 * Finalizes the asf stream by pushing the indexes after
 * the data object. Also seeks back to the header positions
 * to rewrite some fields such as the total number of bytes
 * of the file, or any other that couldn't be predicted/known
 * back on the header generation.
 *
 * Returns: GST_FLOW_OK on success
 */
static GstFlowReturn
gst_asf_mux_stop_file (GstAsfMux * asfmux)
{
  GstEvent *event;
  GstBuffer *buf;
  GstFlowReturn ret = GST_FLOW_OK;
  GSList *walk;
  GstClockTime play_duration = 0;
  guint32 bitrate = 0;

  /* write indexes */
  ret = gst_asf_mux_write_indexes (asfmux);
  if (ret != GST_FLOW_OK) {
    GST_ERROR_OBJECT (asfmux, "Failed to write indexes");
    return ret;
  }

  /* find max stream duration and bitrate */
  for (walk = asfmux->collect->data; walk; walk = g_slist_next (walk)) {
    GstAsfPad *pad = (GstAsfPad *) walk->data;
    bitrate += pad->bitrate;
    if (pad->play_duration > play_duration)
      play_duration = pad->play_duration;
  }

  /* going back to file properties object to fill in 
   * values we didn't know back then */
  GST_DEBUG_OBJECT (asfmux,
      "Sending new segment to file properties object position");
  event =
      gst_event_new_new_segment (FALSE, 1.0, GST_FORMAT_BYTES,
      asfmux->file_properties_object_position + 40, GST_CLOCK_TIME_NONE, 0);
  if (!gst_pad_push_event (asfmux->srcpad, event)) {
    GST_ERROR_OBJECT (asfmux, "Failed to update file properties object");
    return GST_FLOW_ERROR;
  }
  /* All file properties fields except the first 40 bytes */
  buf = gst_buffer_new_and_alloc (ASF_FILE_PROPERTIES_OBJECT_SIZE - 40);

  GST_WRITE_UINT64_LE (GST_BUFFER_DATA (buf), asfmux->file_size);
  gst_asf_put_time (GST_BUFFER_DATA (buf) + 8, gst_asf_get_current_time ());
  GST_WRITE_UINT64_LE (GST_BUFFER_DATA (buf) + 16, asfmux->total_data_packets);
  GST_WRITE_UINT64_LE (GST_BUFFER_DATA (buf) + 24, (play_duration / 100) +
      ASF_MILI_TO_100NANO (asfmux->preroll));
  GST_WRITE_UINT64_LE (GST_BUFFER_DATA (buf) + 32, (play_duration / 100));      /* TODO send duration */

  /* if play duration is smaller then preroll, player might have problems */
  if (asfmux->preroll > play_duration / GST_MSECOND) {
    GST_ELEMENT_WARNING (asfmux, STREAM, MUX, (_("Generated file has a larger"
                " preroll time than its streams duration")),
        ("Preroll time larger than streams duration, "
            "try setting a smaller preroll value next time"));
  }
  GST_WRITE_UINT64_LE (GST_BUFFER_DATA (buf) + 40, asfmux->preroll);
  GST_WRITE_UINT32_LE (GST_BUFFER_DATA (buf) + 48, 0x2);        /* flags - seekable */
  GST_WRITE_UINT32_LE (GST_BUFFER_DATA (buf) + 52, asfmux->packet_size);
  GST_WRITE_UINT32_LE (GST_BUFFER_DATA (buf) + 56, asfmux->packet_size);
  /* FIXME - we want the max instantaneous bitrate, for vbr streams, we can't
   * get it this way, this would be the average, right? */
  GST_WRITE_UINT32_LE (GST_BUFFER_DATA (buf) + 60, bitrate);    /* max bitrate */

  /* we don't use gst_asf_mux_push_buffer because we are overwriting
   * already sent data */
  ret = gst_pad_push (asfmux->srcpad, buf);
  if (ret != GST_FLOW_OK) {
    GST_ERROR_OBJECT (asfmux, "Failed to update file properties object");
    return ret;
  }

  GST_DEBUG_OBJECT (asfmux, "Seeking back to data object");

  /* seek back to the data object */
  event = gst_event_new_new_segment (FALSE, 1.0, GST_FORMAT_BYTES,
      asfmux->data_object_position + 16, GST_CLOCK_TIME_NONE, 0);

  if (!gst_pad_push_event (asfmux->srcpad, event)) {
    GST_ERROR_OBJECT (asfmux, "Seek to update data object failed");
    return GST_FLOW_ERROR;
  }

  buf = gst_buffer_new_and_alloc (32);  /* qword+guid+qword */
  GST_WRITE_UINT64_LE (GST_BUFFER_DATA (buf), asfmux->data_object_size +
      ASF_DATA_OBJECT_SIZE);
  gst_asf_put_guid (GST_BUFFER_DATA (buf) + 8, asfmux->file_id);
  GST_WRITE_UINT64_LE (GST_BUFFER_DATA (buf) + 24, asfmux->total_data_packets);

  return gst_pad_push (asfmux->srcpad, buf);
}

/**
 * gst_asf_mux_process_buffer:
 * @asfmux:
 * @pad: stream of the buffer
 * @buf: The buffer to be processed
 *
 * Processes the buffer by parsing it and
 * queueing it up as an asf payload for later
 * being added and pushed inside an asf packet.
 *
 * Returns: a #GstFlowReturn
 */
static GstFlowReturn
gst_asf_mux_process_buffer (GstAsfMux * asfmux, GstAsfPad * pad,
    GstBuffer * buf)
{
  guint8 keyframe;
  AsfPayload *payload;

  payload = g_malloc0 (sizeof (AsfPayload));
  payload->pad = (GstCollectData2 *) pad;
  payload->data = buf;

  GST_LOG_OBJECT (asfmux,
      "Processing payload data for stream number %" G_GUINT16_FORMAT,
      pad->stream_number);

  /* stream number */
  if (GST_BUFFER_FLAG_IS_SET (buf, GST_BUFFER_FLAG_DELTA_UNIT)) {
    keyframe = 0;
  } else {
    keyframe = 0x1 << 7;
  }
  payload->stream_number = keyframe | pad->stream_number;

  payload->media_obj_num = pad->media_object_number;
  payload->offset_in_media_obj = 0;
  payload->replicated_data_length = 8;

  /* replicated data - 1) media object size */
  payload->media_object_size = GST_BUFFER_SIZE (buf);
  /* replicated data - 2) presentation time */
  if (!GST_CLOCK_TIME_IS_VALID (GST_BUFFER_TIMESTAMP (buf))) {
    GST_ERROR_OBJECT (asfmux, "Received buffer without timestamp");
    gst_asf_payload_free (payload);
    return GST_FLOW_ERROR;
  }

  g_assert (GST_CLOCK_TIME_IS_VALID (asfmux->first_ts));
  g_assert (GST_CLOCK_TIME_IS_VALID (pad->first_ts));

  payload->presentation_time = asfmux->preroll +
      ((GST_BUFFER_TIMESTAMP (buf) - asfmux->first_ts) / GST_MSECOND);

  /* update counting values */
  pad->media_object_number = (pad->media_object_number + 1) % 256;
  if (GST_BUFFER_DURATION (buf) != GST_CLOCK_TIME_NONE) {
    pad->play_duration += GST_BUFFER_DURATION (buf);
  } else {
    GST_WARNING_OBJECT (asfmux, "Received buffer without duration, it will not "
        "be accounted in the total file time");
  }

  asfmux->payloads = g_slist_append (asfmux->payloads, payload);
  asfmux->payload_data_size +=
      GST_BUFFER_SIZE (buf) + ASF_MULTIPLE_PAYLOAD_HEADER_SIZE;
  GST_LOG_OBJECT (asfmux, "Payload data size: %" G_GUINT32_FORMAT,
      asfmux->payload_data_size);

  while (asfmux->payload_data_size + asfmux->payload_parsing_info_size >=
      asfmux->packet_size) {
    GstFlowReturn ret = gst_asf_mux_flush_payloads (asfmux);
    if (ret != GST_FLOW_OK)
      return ret;
  }

  return GST_FLOW_OK;
}

static GstFlowReturn
gst_asf_mux_collected (GstCollectPads2 * collect, gpointer data)
{
  GstAsfMux *asfmux = GST_ASF_MUX_CAST (data);
  GstFlowReturn ret = GST_FLOW_OK;
  GstAsfPad *best_pad = NULL;
  GstClockTime best_time = GST_CLOCK_TIME_NONE;
  GstBuffer *buf = NULL;
  GSList *walk;

  if (G_UNLIKELY (asfmux->state == GST_ASF_MUX_STATE_NONE)) {
    ret = gst_asf_mux_start_file (asfmux);
    if (ret != GST_FLOW_OK) {
      GST_WARNING_OBJECT (asfmux, "Failed to send headers");
      return ret;
    } else {
      asfmux->state = GST_ASF_MUX_STATE_DATA;
    }
  }

  if (G_UNLIKELY (asfmux->state == GST_ASF_MUX_STATE_EOS))
    return GST_FLOW_UNEXPECTED;

  /* select the earliest buffer */
  walk = asfmux->collect->data;
  while (walk) {
    GstAsfPad *pad;
    GstCollectData2 *data;
    GstClockTime time;

    data = (GstCollectData2 *) walk->data;
    pad = (GstAsfPad *) data;

    walk = g_slist_next (walk);

    buf = gst_collect_pads2_peek (collect, data);
    if (buf == NULL) {
      GST_LOG_OBJECT (asfmux, "Pad %s has no buffers",
          GST_PAD_NAME (pad->collect.pad));
      continue;
    }
    time = GST_BUFFER_TIMESTAMP (buf);

    /* check the ts for getting the first time */
    if (!GST_CLOCK_TIME_IS_VALID (pad->first_ts) &&
        GST_CLOCK_TIME_IS_VALID (time)) {
      GST_DEBUG_OBJECT (asfmux, "First ts for stream number %" G_GUINT16_FORMAT
          ": %" GST_TIME_FORMAT, pad->stream_number, GST_TIME_ARGS (time));
      pad->first_ts = time;
      if (!GST_CLOCK_TIME_IS_VALID (asfmux->first_ts) ||
          time < asfmux->first_ts) {
        GST_DEBUG_OBJECT (asfmux, "New first ts for file %" GST_TIME_FORMAT,
            GST_TIME_ARGS (time));
        asfmux->first_ts = time;
      }
    }

    gst_buffer_unref (buf);

    if (best_pad == NULL || !GST_CLOCK_TIME_IS_VALID (time) ||
        (GST_CLOCK_TIME_IS_VALID (best_time) && time < best_time)) {
      best_pad = pad;
      best_time = time;
    }
  }

  if (best_pad != NULL) {
    /* we have data */
    GST_LOG_OBJECT (asfmux, "selected pad %s with time %" GST_TIME_FORMAT,
        GST_PAD_NAME (best_pad->collect.pad), GST_TIME_ARGS (best_time));
    buf = gst_collect_pads2_pop (collect, &best_pad->collect);
    ret = gst_asf_mux_process_buffer (asfmux, best_pad, buf);
  } else {
    /* no data, let's finish it up */
    while (asfmux->payloads) {
      ret = gst_asf_mux_flush_payloads (asfmux);
      if (ret != GST_FLOW_OK) {
        return ret;
      }
    }
    g_assert (asfmux->payloads == NULL);
    g_assert (asfmux->payload_data_size == 0);
    /* in not on 'streamable' mode we need to push indexes
     * and update headers */
    if (!asfmux->prop_streamable) {
      ret = gst_asf_mux_stop_file (asfmux);
    }
    if (ret == GST_FLOW_OK) {
      gst_pad_push_event (asfmux->srcpad, gst_event_new_eos ());
      ret = GST_FLOW_UNEXPECTED;
    }
    asfmux->state = GST_ASF_MUX_STATE_EOS;
  }

  return ret;
}

static void
gst_asf_mux_pad_reset (GstAsfPad * pad)
{
  pad->stream_number = 0;
  pad->media_object_number = 0;
  pad->play_duration = (GstClockTime) 0;
  pad->bitrate = 0;
  if (pad->codec_data)
    gst_buffer_unref (pad->codec_data);
  pad->codec_data = NULL;
  if (pad->taglist)
    gst_tag_list_free (pad->taglist);
  pad->taglist = NULL;

  pad->first_ts = GST_CLOCK_TIME_NONE;

  if (pad->is_audio) {
    GstAsfAudioPad *audiopad = (GstAsfAudioPad *) pad;
    audiopad->audioinfo.rate = 0;
    audiopad->audioinfo.channels = 0;
    audiopad->audioinfo.format = 0;
    audiopad->audioinfo.av_bps = 0;
    audiopad->audioinfo.blockalign = 0;
    audiopad->audioinfo.size = 0;
  } else {
    GstAsfVideoPad *videopad = (GstAsfVideoPad *) pad;
    videopad->vidinfo.size = 0;
    videopad->vidinfo.width = 0;
    videopad->vidinfo.height = 0;
    videopad->vidinfo.planes = 1;
    videopad->vidinfo.bit_cnt = 0;
    videopad->vidinfo.compression = 0;
    videopad->vidinfo.image_size = 0;
    videopad->vidinfo.xpels_meter = 0;
    videopad->vidinfo.ypels_meter = 0;
    videopad->vidinfo.num_colors = 0;
    videopad->vidinfo.imp_colors = 0;

    videopad->last_keyframe_packet = 0;
    videopad->has_keyframe = FALSE;
    videopad->last_keyframe_packet_count = 0;
    videopad->max_keyframe_packet_count = 0;
    videopad->next_index_time = 0;
    videopad->time_interval = DEFAULT_SIMPLE_INDEX_TIME_INTERVAL;
    if (videopad->simple_index) {
      GSList *walk;
      for (walk = videopad->simple_index; walk; walk = g_slist_next (walk)) {
        g_free (walk->data);
        walk->data = NULL;
      }
      g_slist_free (videopad->simple_index);
    }
    videopad->simple_index = NULL;
  }
}

static gboolean
gst_asf_mux_audio_set_caps (GstPad * pad, GstCaps * caps)
{
  GstAsfMux *asfmux;
  GstAsfAudioPad *audiopad;
  GstStructure *structure;
  const gchar *caps_name;
  gint channels, rate;
  gchar *aux;
  const GValue *codec_data;

  asfmux = GST_ASF_MUX (gst_pad_get_parent (pad));

  audiopad = (GstAsfAudioPad *) gst_pad_get_element_private (pad);
  g_assert (audiopad);

  aux = gst_caps_to_string (caps);
  GST_DEBUG_OBJECT (asfmux, "%s:%s, caps=%s", GST_DEBUG_PAD_NAME (pad), aux);
  g_free (aux);

  structure = gst_caps_get_structure (caps, 0);
  caps_name = gst_structure_get_name (structure);

  if (!gst_structure_get_int (structure, "channels", &channels) ||
      !gst_structure_get_int (structure, "rate", &rate))
    goto refuse_caps;

  audiopad->audioinfo.channels = (guint16) channels;
  audiopad->audioinfo.rate = (guint32) rate;

  /* taken from avimux
   * codec initialization data, if any 
   */
  codec_data = gst_structure_get_value (structure, "codec_data");
  if (codec_data) {
    audiopad->pad.codec_data = gst_value_get_buffer (codec_data);
    gst_buffer_ref (audiopad->pad.codec_data);
  }

  if (strcmp (caps_name, "audio/x-wma") == 0) {
    gint version;
    gint block_align = 0;
    gint bitrate = 0;

    if (!gst_structure_get_int (structure, "wmaversion", &version)) {
      goto refuse_caps;
    }

    if (gst_structure_get_int (structure, "block_align", &block_align)) {
      audiopad->audioinfo.blockalign = (guint16) block_align;
    }
    if (gst_structure_get_int (structure, "bitrate", &bitrate)) {
      audiopad->pad.bitrate = (guint32) bitrate;
      audiopad->audioinfo.av_bps = bitrate / 8;
    }

    if (version == 1) {
      audiopad->audioinfo.format = GST_RIFF_WAVE_FORMAT_WMAV1;
    } else if (version == 2) {
      audiopad->audioinfo.format = GST_RIFF_WAVE_FORMAT_WMAV2;
    } else if (version == 3) {
      audiopad->audioinfo.format = GST_RIFF_WAVE_FORMAT_WMAV3;
    } else {
      goto refuse_caps;
    }
  } else if (strcmp (caps_name, "audio/mpeg") == 0) {
    gint version;
    gint layer;

    if (!gst_structure_get_int (structure, "mpegversion", &version) ||
        !gst_structure_get_int (structure, "layer", &layer)) {
      goto refuse_caps;
    }
    if (version != 1 || layer != 3) {
      goto refuse_caps;
    }

    audiopad->audioinfo.format = GST_RIFF_WAVE_FORMAT_MPEGL3;
  } else {
    goto refuse_caps;
  }

  gst_object_unref (asfmux);
  return TRUE;

refuse_caps:
  GST_WARNING_OBJECT (asfmux, "pad %s refused caps %" GST_PTR_FORMAT,
      GST_PAD_NAME (pad), caps);
  gst_object_unref (asfmux);
  return FALSE;
}

/* TODO Read pixel aspect ratio */
static gboolean
gst_asf_mux_video_set_caps (GstPad * pad, GstCaps * caps)
{
  GstAsfMux *asfmux;
  GstAsfVideoPad *videopad;
  GstStructure *structure;
  const gchar *caps_name;
  gint width, height;
  gchar *aux;
  const GValue *codec_data;

  asfmux = GST_ASF_MUX (gst_pad_get_parent (pad));

  videopad = (GstAsfVideoPad *) gst_pad_get_element_private (pad);
  g_assert (videopad);

  aux = gst_caps_to_string (caps);
  GST_DEBUG_OBJECT (asfmux, "%s:%s, caps=%s", GST_DEBUG_PAD_NAME (pad), aux);
  g_free (aux);

  structure = gst_caps_get_structure (caps, 0);
  caps_name = gst_structure_get_name (structure);

  if (!gst_structure_get_int (structure, "width", &width) ||
      !gst_structure_get_int (structure, "height", &height))
    goto refuse_caps;

  videopad->vidinfo.width = (gint32) width;
  videopad->vidinfo.height = (gint32) height;

  /* taken from avimux
   * codec initialization data, if any 
   */
  codec_data = gst_structure_get_value (structure, "codec_data");
  if (codec_data) {
    videopad->pad.codec_data = gst_value_get_buffer (codec_data);
    gst_buffer_ref (videopad->pad.codec_data);
  }

  if (strcmp (caps_name, "video/x-wmv") == 0) {
    guint32 fourcc;

    videopad->vidinfo.bit_cnt = 24;

    /* in case we have a fourcc, we use it */
    if (gst_structure_get_fourcc (structure, "format", &fourcc)) {
      videopad->vidinfo.compression = fourcc;
    } else {
      gint version;
      if (!gst_structure_get_int (structure, "wmvversion", &version))
        goto refuse_caps;
      if (version == 2) {
        videopad->vidinfo.compression = GST_MAKE_FOURCC ('W', 'M', 'V', '2');
      } else if (version == 1) {
        videopad->vidinfo.compression = GST_MAKE_FOURCC ('W', 'M', 'V', '1');
      } else if (version == 3) {
        videopad->vidinfo.compression = GST_MAKE_FOURCC ('W', 'M', 'V', '3');
      } else {
        goto refuse_caps;
      }
    }
  } else {
    goto refuse_caps;
  }

  gst_object_unref (asfmux);
  return TRUE;

refuse_caps:
  GST_WARNING_OBJECT (asfmux, "pad %s refused caps %" GST_PTR_FORMAT,
      GST_PAD_NAME (pad), caps);
  gst_object_unref (asfmux);
  return FALSE;
}

static GstPad *
gst_asf_mux_request_new_pad (GstElement * element,
    GstPadTemplate * templ, const gchar * req_name)
{
  GstElementClass *klass = GST_ELEMENT_GET_CLASS (element);
  GstAsfMux *asfmux = GST_ASF_MUX_CAST (element);
  GstPad *newpad;
  GstAsfPad *collect_pad;
  gboolean is_audio;
  guint collect_size = 0;
  gchar *name;

  GST_DEBUG_OBJECT (asfmux, "Requested pad: %s", GST_STR_NULL (req_name));

  if (asfmux->state != GST_ASF_MUX_STATE_NONE) {
    GST_WARNING_OBJECT (asfmux, "Not providing request pad after element is at "
        "paused/playing state.");
    return NULL;
  }

  if (templ == gst_element_class_get_pad_template (klass, "audio_%u")) {
    name = g_strdup_printf ("audio_%u", asfmux->stream_number + 1);
    GST_DEBUG_OBJECT (asfmux, "Adding new pad %s", name);
    newpad = gst_pad_new_from_template (templ, name);
    g_free (name);
    is_audio = TRUE;
    gst_pad_set_setcaps_function (newpad,
        GST_DEBUG_FUNCPTR (gst_asf_mux_audio_set_caps));
  } else if (templ == gst_element_class_get_pad_template (klass, "video_%u")) {
    name = g_strdup_printf ("video_%u", asfmux->stream_number + 1);
    GST_DEBUG_OBJECT (asfmux, "Adding new pad %s", name);
    newpad = gst_pad_new_from_template (templ, name);
    g_free (name);
    is_audio = FALSE;
    gst_pad_set_setcaps_function (newpad,
        GST_DEBUG_FUNCPTR (gst_asf_mux_video_set_caps));
  } else {
    GST_WARNING_OBJECT (asfmux, "This is not our template!");
    return NULL;
  }

  /* add pad to collections */
  if (is_audio) {
    collect_size = sizeof (GstAsfAudioPad);
  } else {
    collect_size = sizeof (GstAsfVideoPad);
  }
  collect_pad = (GstAsfPad *)
<<<<<<< HEAD
      gst_collect_pads_add_pad (asfmux->collect, newpad, collect_size,
      (GstCollectDataDestroyNotify) (gst_asf_mux_pad_reset));
=======
      gst_collect_pads2_add_pad_full (asfmux->collect, newpad, collect_size,
      (GstCollectData2DestroyNotify) (gst_asf_mux_pad_reset), TRUE);
>>>>>>> d4651888

  /* set up pad */
  collect_pad->is_audio = is_audio;
  if (!is_audio)
    ((GstAsfVideoPad *) collect_pad)->simple_index = NULL;
  collect_pad->taglist = NULL;
  gst_asf_mux_pad_reset (collect_pad);

  /* set pad stream number */
  asfmux->stream_number += 1;
  collect_pad->stream_number = asfmux->stream_number;

  /* FIXME: hacked way to override/extend the event function of
   * GstCollectPads2; because it sets its own event function giving
   * the element no access to events.
   */
  asfmux->collect_event = (GstPadEventFunction) GST_PAD_EVENTFUNC (newpad);
  gst_pad_set_event_function (newpad,
      GST_DEBUG_FUNCPTR (gst_asf_mux_sink_event));

  gst_pad_set_active (newpad, TRUE);
  gst_element_add_pad (element, newpad);

  return newpad;
}

static void
gst_asf_mux_get_property (GObject * object,
    guint prop_id, GValue * value, GParamSpec * pspec)
{
  GstAsfMux *asfmux;

  asfmux = GST_ASF_MUX (object);
  switch (prop_id) {
    case PROP_PACKET_SIZE:
      g_value_set_uint (value, asfmux->prop_packet_size);
      break;
    case PROP_PREROLL:
      g_value_set_uint64 (value, asfmux->prop_preroll);
      break;
    case PROP_MERGE_STREAM_TAGS:
      g_value_set_boolean (value, asfmux->prop_merge_stream_tags);
      break;
    case PROP_PADDING:
      g_value_set_uint64 (value, asfmux->prop_padding);
      break;
    case PROP_IS_LIVE:
      GST_WARNING_OBJECT (object, "The 'is-live' property is deprecated, use "
          "the 'streamable' property instead");
      g_value_set_boolean (value, asfmux->prop_streamable);
      break;
    case PROP_STREAMABLE:
      g_value_set_boolean (value, asfmux->prop_streamable);
      break;
    default:
      G_OBJECT_WARN_INVALID_PROPERTY_ID (object, prop_id, pspec);
      break;
  }
}

static void
gst_asf_mux_set_property (GObject * object,
    guint prop_id, const GValue * value, GParamSpec * pspec)
{
  GstAsfMux *asfmux;

  asfmux = GST_ASF_MUX (object);
  switch (prop_id) {
    case PROP_PACKET_SIZE:
      asfmux->prop_packet_size = g_value_get_uint (value);
      break;
    case PROP_PREROLL:
      asfmux->prop_preroll = g_value_get_uint64 (value);
      break;
    case PROP_MERGE_STREAM_TAGS:
      asfmux->prop_merge_stream_tags = g_value_get_boolean (value);
      break;
    case PROP_PADDING:
      asfmux->prop_padding = g_value_get_uint64 (value);
      break;
    case PROP_IS_LIVE:
      g_warning ("This property is deprecated, use 'streamable' instead");
      asfmux->prop_streamable = g_value_get_boolean (value);
      break;
    case PROP_STREAMABLE:
      asfmux->prop_streamable = g_value_get_boolean (value);
      break;
    default:
      G_OBJECT_WARN_INVALID_PROPERTY_ID (object, prop_id, pspec);
      break;
  }
}

static GstStateChangeReturn
gst_asf_mux_change_state (GstElement * element, GstStateChange transition)
{
  GstAsfMux *asfmux;
  GstStateChangeReturn ret;

  asfmux = GST_ASF_MUX (element);

  switch (transition) {
    case GST_STATE_CHANGE_READY_TO_PAUSED:
      /* TODO - check if it is possible to mux 2 files without going
       * through here */
      asfmux->payload_parsing_info_size =
          gst_asf_mux_find_payload_parsing_info_size (asfmux);
      asfmux->packet_size = asfmux->prop_packet_size;
      asfmux->preroll = asfmux->prop_preroll;
      asfmux->merge_stream_tags = asfmux->prop_merge_stream_tags;
      gst_collect_pads2_start (asfmux->collect);
      break;
    case GST_STATE_CHANGE_PAUSED_TO_PLAYING:
      break;
    case GST_STATE_CHANGE_PAUSED_TO_READY:
      gst_collect_pads2_stop (asfmux->collect);
      asfmux->state = GST_ASF_MUX_STATE_NONE;
      break;
    default:
      break;
  }

  ret = GST_ELEMENT_CLASS (parent_class)->change_state (element, transition);
  if (ret == GST_STATE_CHANGE_FAILURE)
    goto done;

  switch (transition) {
    case GST_STATE_CHANGE_PLAYING_TO_PAUSED:
      break;
    case GST_STATE_CHANGE_PAUSED_TO_READY:
      break;
    case GST_STATE_CHANGE_READY_TO_NULL:
      break;
    default:
      break;
  }

done:
  return ret;
}

gboolean
gst_asf_mux_plugin_init (GstPlugin * plugin)
{
  return gst_element_register (plugin, "asfmux",
      GST_RANK_PRIMARY, GST_TYPE_ASF_MUX);
}<|MERGE_RESOLUTION|>--- conflicted
+++ resolved
@@ -165,7 +165,7 @@
 static gboolean gst_asf_mux_sink_event (GstPad * pad, GstEvent * event);
 
 static void gst_asf_mux_pad_reset (GstAsfPad * data);
-static GstFlowReturn gst_asf_mux_collected (GstCollectPads2 * collect,
+static GstFlowReturn gst_asf_mux_collected (GstCollectPads * collect,
     gpointer data);
 
 static GstElementClass *parent_class = NULL;
@@ -2251,16 +2251,16 @@
     return NULL;
   }
 
-  if (templ == gst_element_class_get_pad_template (klass, "audio_%u")) {
-    name = g_strdup_printf ("audio_%u", asfmux->stream_number + 1);
+  if (templ == gst_element_class_get_pad_template (klass, "audio_%d")) {
+    name = g_strdup_printf ("audio_%02d", asfmux->stream_number + 1);
     GST_DEBUG_OBJECT (asfmux, "Adding new pad %s", name);
     newpad = gst_pad_new_from_template (templ, name);
     g_free (name);
     is_audio = TRUE;
     gst_pad_set_setcaps_function (newpad,
         GST_DEBUG_FUNCPTR (gst_asf_mux_audio_set_caps));
-  } else if (templ == gst_element_class_get_pad_template (klass, "video_%u")) {
-    name = g_strdup_printf ("video_%u", asfmux->stream_number + 1);
+  } else if (templ == gst_element_class_get_pad_template (klass, "video_%d")) {
+    name = g_strdup_printf ("video_%02d", asfmux->stream_number + 1);
     GST_DEBUG_OBJECT (asfmux, "Adding new pad %s", name);
     newpad = gst_pad_new_from_template (templ, name);
     g_free (name);
@@ -2279,13 +2279,8 @@
     collect_size = sizeof (GstAsfVideoPad);
   }
   collect_pad = (GstAsfPad *)
-<<<<<<< HEAD
-      gst_collect_pads_add_pad (asfmux->collect, newpad, collect_size,
-      (GstCollectDataDestroyNotify) (gst_asf_mux_pad_reset));
-=======
       gst_collect_pads2_add_pad_full (asfmux->collect, newpad, collect_size,
       (GstCollectData2DestroyNotify) (gst_asf_mux_pad_reset), TRUE);
->>>>>>> d4651888
 
   /* set up pad */
   collect_pad->is_audio = is_audio;
