/* GStreamer AAC parser plugin
 * Copyright (C) 2008 Nokia Corporation. All rights reserved.
 *
 * Contact: Stefan Kost <stefan.kost@nokia.com>
 *
 * This library is free software; you can redistribute it and/or
 * modify it under the terms of the GNU Library General Public
 * License as published by the Free Software Foundation; either
 * version 2 of the License, or (at your option) any later version.
 *
 * This library is distributed in the hope that it will be useful,
 * but WITHOUT ANY WARRANTY; without even the implied warranty of
 * MERCHANTABILITY or FITNESS FOR A PARTICULAR PURPOSE.  See the GNU
 * Library General Public License for more details.
 *
 * You should have received a copy of the GNU Library General Public
 * License along with this library; if not, write to the
 * Free Software Foundation, Inc., 59 Temple Place - Suite 330,
 * Boston, MA 02111-1307, USA.
 */

/**
 * SECTION:element-aacparse
 * @short_description: AAC parser
 * @see_also: #GstAmrParse
 *
 * This is an AAC parser which handles both ADIF and ADTS stream formats.
 *
 * As ADIF format is not framed, it is not seekable and stream duration cannot
 * be determined either. However, ADTS format AAC clips can be seeked, and parser
 * can also estimate playback position and clip duration.
 *
 * <refsect2>
 * <title>Example launch line</title>
 * |[
 * gst-launch filesrc location=abc.aac ! aacparse ! faad ! audioresample ! audioconvert ! alsasink
 * ]|
 * </refsect2>
 */

#ifdef HAVE_CONFIG_H
#include "config.h"
#endif

#include <string.h>

#include "gstaacparse.h"


static GstStaticPadTemplate src_template = GST_STATIC_PAD_TEMPLATE ("src",
    GST_PAD_SRC,
    GST_PAD_ALWAYS,
    GST_STATIC_CAPS ("audio/mpeg, "
        "framed = (boolean) true, " "mpegversion = (int) { 2, 4 }, "
        "stream-format = (string) { raw, adts, adif };"));

static GstStaticPadTemplate sink_template = GST_STATIC_PAD_TEMPLATE ("sink",
    GST_PAD_SINK,
    GST_PAD_ALWAYS,
    GST_STATIC_CAPS ("audio/mpeg, mpegversion = (int) { 2, 4 };"));

GST_DEBUG_CATEGORY_STATIC (aacparse_debug);
#define GST_CAT_DEFAULT aacparse_debug


#define ADIF_MAX_SIZE 40        /* Should be enough */
#define ADTS_MAX_SIZE 10        /* Should be enough */


#define AAC_FRAME_DURATION(parse) (GST_SECOND/parse->frames_per_sec)

static gboolean gst_aac_parse_start (GstBaseParse * parse);
static gboolean gst_aac_parse_stop (GstBaseParse * parse);

static gboolean gst_aac_parse_sink_setcaps (GstBaseParse * parse,
    GstCaps * caps);
static GstCaps *gst_aac_parse_sink_getcaps (GstBaseParse * parse);

static gboolean gst_aac_parse_check_valid_frame (GstBaseParse * parse,
    GstBaseParseFrame * frame, guint * size, gint * skipsize);

static GstFlowReturn gst_aac_parse_parse_frame (GstBaseParse * parse,
    GstBaseParseFrame * frame);

<<<<<<< HEAD
gboolean gst_aac_parse_convert (GstBaseParse * parse,
    GstFormat src_format,
    gint64 src_value, GstFormat dest_format, gint64 * dest_value);

gint gst_aac_parse_get_frame_overhead (GstBaseParse * parse,
    GstBuffer * buffer);

gboolean gst_aac_parse_event (GstBaseParse * parse, GstEvent * event);

G_DEFINE_TYPE (GstAacParse, gst_aac_parse, GST_TYPE_BASE_PARSE);
=======
#define _do_init(bla) \
    GST_DEBUG_CATEGORY_INIT (aacparse_debug, "aacparse", 0, \
    "AAC audio stream parser");

GST_BOILERPLATE_FULL (GstAacParse, gst_aac_parse, GstBaseParse,
    GST_TYPE_BASE_PARSE, _do_init);
>>>>>>> a3bc4319

static inline gint
gst_aac_parse_get_sample_rate_from_index (guint sr_idx)
{
  static const guint aac_sample_rates[] = { 96000, 88200, 64000, 48000, 44100,
    32000, 24000, 22050, 16000, 12000, 11025, 8000
  };

  if (sr_idx < G_N_ELEMENTS (aac_sample_rates))
    return aac_sample_rates[sr_idx];
  GST_WARNING ("Invalid sample rate index %u", sr_idx);
  return 0;
}

/**
 * gst_aac_parse_class_init:
 * @klass: #GstAacParseClass.
 *
 */
static void
gst_aac_parse_class_init (GstAacParseClass * klass)
{
  GstElementClass *element_class = GST_ELEMENT_CLASS (klass);
  GstBaseParseClass *parse_class = GST_BASE_PARSE_CLASS (klass);

  GST_DEBUG_CATEGORY_INIT (aacparse_debug, "aacparse", 0,
      "AAC audio stream parser");

  gst_element_class_add_pad_template (element_class,
      gst_static_pad_template_get (&sink_template));
  gst_element_class_add_pad_template (element_class,
      gst_static_pad_template_get (&src_template));

  gst_element_class_set_details_simple (element_class,
      "AAC audio stream parser", "Codec/Parser/Audio",
      "Advanced Audio Coding parser", "Stefan Kost <stefan.kost@nokia.com>");

  parse_class->start = GST_DEBUG_FUNCPTR (gst_aac_parse_start);
  parse_class->stop = GST_DEBUG_FUNCPTR (gst_aac_parse_stop);
  parse_class->set_sink_caps = GST_DEBUG_FUNCPTR (gst_aac_parse_sink_setcaps);
  parse_class->get_sink_caps = GST_DEBUG_FUNCPTR (gst_aac_parse_sink_getcaps);
  parse_class->parse_frame = GST_DEBUG_FUNCPTR (gst_aac_parse_parse_frame);
  parse_class->check_valid_frame =
      GST_DEBUG_FUNCPTR (gst_aac_parse_check_valid_frame);
}


/**
 * gst_aac_parse_init:
 * @aacparse: #GstAacParse.
 * @klass: #GstAacParseClass.
 *
 */
static void
gst_aac_parse_init (GstAacParse * aacparse)
{
  GST_DEBUG ("initialized");
}


/**
 * gst_aac_parse_set_src_caps:
 * @aacparse: #GstAacParse.
 * @sink_caps: (proposed) caps of sink pad
 *
 * Set source pad caps according to current knowledge about the
 * audio stream.
 *
 * Returns: TRUE if caps were successfully set.
 */
static gboolean
gst_aac_parse_set_src_caps (GstAacParse * aacparse, GstCaps * sink_caps)
{
  GstStructure *s;
  GstCaps *src_caps = NULL;
  gboolean res = FALSE;
  const gchar *stream_format;

  GST_DEBUG_OBJECT (aacparse, "sink caps: %" GST_PTR_FORMAT, sink_caps);
  if (sink_caps)
    src_caps = gst_caps_copy (sink_caps);
  else
    src_caps = gst_caps_new_empty_simple ("audio/mpeg");

  gst_caps_set_simple (src_caps, "framed", G_TYPE_BOOLEAN, TRUE,
      "mpegversion", G_TYPE_INT, aacparse->mpegversion, NULL);

  switch (aacparse->header_type) {
    case DSPAAC_HEADER_NONE:
      stream_format = "raw";
      break;
    case DSPAAC_HEADER_ADTS:
      stream_format = "adts";
      break;
    case DSPAAC_HEADER_ADIF:
      stream_format = "adif";
      break;
    default:
      stream_format = NULL;
  }

  s = gst_caps_get_structure (src_caps, 0);
  if (aacparse->sample_rate > 0)
    gst_structure_set (s, "rate", G_TYPE_INT, aacparse->sample_rate, NULL);
  if (aacparse->channels > 0)
    gst_structure_set (s, "channels", G_TYPE_INT, aacparse->channels, NULL);
  if (stream_format)
    gst_structure_set (s, "stream-format", G_TYPE_STRING, stream_format, NULL);

  GST_DEBUG_OBJECT (aacparse, "setting src caps: %" GST_PTR_FORMAT, src_caps);

  res = gst_pad_set_caps (GST_BASE_PARSE (aacparse)->srcpad, src_caps);
  gst_caps_unref (src_caps);
  return res;
}


/**
 * gst_aac_parse_sink_setcaps:
 * @sinkpad: GstPad
 * @caps: GstCaps
 *
 * Implementation of "set_sink_caps" vmethod in #GstBaseParse class.
 *
 * Returns: TRUE on success.
 */
static gboolean
gst_aac_parse_sink_setcaps (GstBaseParse * parse, GstCaps * caps)
{
  GstAacParse *aacparse;
  GstStructure *structure;
  gchar *caps_str;
  const GValue *value;

  aacparse = GST_AAC_PARSE (parse);
  structure = gst_caps_get_structure (caps, 0);
  caps_str = gst_caps_to_string (caps);

  GST_DEBUG_OBJECT (aacparse, "setcaps: %s", caps_str);
  g_free (caps_str);

  /* This is needed at least in case of RTP
   * Parses the codec_data information to get ObjectType,
   * number of channels and samplerate */
  value = gst_structure_get_value (structure, "codec_data");
  if (value) {
    GstBuffer *buf = gst_value_get_buffer (value);

    if (buf) {
      guint8 *data;
      gsize size;
      guint sr_idx;

      data = gst_buffer_map (buf, &size, NULL, GST_MAP_READ);

      sr_idx = ((data[0] & 0x07) << 1) | ((data[1] & 0x80) >> 7);
      aacparse->object_type = (data[0] & 0xf8) >> 3;
      aacparse->sample_rate = gst_aac_parse_get_sample_rate_from_index (sr_idx);
      aacparse->channels = (data[1] & 0x78) >> 3;
      aacparse->header_type = DSPAAC_HEADER_NONE;
      aacparse->mpegversion = 4;
      aacparse->frame_samples = (data[1] & 4) ? 960 : 1024;
      gst_buffer_unmap (buf, data, size);

      GST_DEBUG ("codec_data: object_type=%d, sample_rate=%d, channels=%d, "
          "samples=%d", aacparse->object_type, aacparse->sample_rate,
          aacparse->channels, aacparse->frame_samples);

      /* arrange for metadata and get out of the way */
      gst_aac_parse_set_src_caps (aacparse, caps);
      gst_base_parse_set_passthrough (parse, TRUE);
    } else
      return FALSE;

    /* caps info overrides */
    gst_structure_get_int (structure, "rate", &aacparse->sample_rate);
    gst_structure_get_int (structure, "channels", &aacparse->channels);
  } else {
    gst_base_parse_set_passthrough (parse, FALSE);
  }

  return TRUE;
}


/**
 * gst_aac_parse_adts_get_frame_len:
 * @data: block of data containing an ADTS header.
 *
 * This function calculates ADTS frame length from the given header.
 *
 * Returns: size of the ADTS frame.
 */
static inline guint
gst_aac_parse_adts_get_frame_len (const guint8 * data)
{
  return ((data[3] & 0x03) << 11) | (data[4] << 3) | ((data[5] & 0xe0) >> 5);
}


/**
 * gst_aac_parse_check_adts_frame:
 * @aacparse: #GstAacParse.
 * @data: Data to be checked.
 * @avail: Amount of data passed.
 * @framesize: If valid ADTS frame was found, this will be set to tell the
 *             found frame size in bytes.
 * @needed_data: If frame was not found, this may be set to tell how much
 *               more data is needed in the next round to detect the frame
 *               reliably. This may happen when a frame header candidate
 *               is found but it cannot be guaranteed to be the header without
 *               peeking the following data.
 *
 * Check if the given data contains contains ADTS frame. The algorithm
 * will examine ADTS frame header and calculate the frame size. Also, another
 * consecutive ADTS frame header need to be present after the found frame.
 * Otherwise the data is not considered as a valid ADTS frame. However, this
 * "extra check" is omitted when EOS has been received. In this case it is
 * enough when data[0] contains a valid ADTS header.
 *
 * This function may set the #needed_data to indicate that a possible frame
 * candidate has been found, but more data (#needed_data bytes) is needed to
 * be absolutely sure. When this situation occurs, FALSE will be returned.
 *
 * When a valid frame is detected, this function will use
 * gst_base_parse_set_min_frame_size() function from #GstBaseParse class
 * to set the needed bytes for next frame.This way next data chunk is already
 * of correct size.
 *
 * Returns: TRUE if the given data contains a valid ADTS header.
 */
static gboolean
gst_aac_parse_check_adts_frame (GstAacParse * aacparse,
    const guint8 * data, const guint avail, gboolean drain,
    guint * framesize, guint * needed_data)
{
  if (G_UNLIKELY (avail < 2))
    return FALSE;

  if ((data[0] == 0xff) && ((data[1] & 0xf6) == 0xf0)) {
    *framesize = gst_aac_parse_adts_get_frame_len (data);

    /* In EOS mode this is enough. No need to examine the data further.
       We also relax the check when we have sync, on the assumption that
       if we're not looking at random data, we have a much higher chance
       to get the correct sync, and this avoids losing two frames when
       a single bit corruption happens. */
    if (drain || !GST_BASE_PARSE_LOST_SYNC (aacparse)) {
      return TRUE;
    }

    if (*framesize + ADTS_MAX_SIZE > avail) {
      /* We have found a possible frame header candidate, but can't be
         sure since we don't have enough data to check the next frame */
      GST_DEBUG ("NEED MORE DATA: we need %d, available %d",
          *framesize + ADTS_MAX_SIZE, avail);
      *needed_data = *framesize + ADTS_MAX_SIZE;
      gst_base_parse_set_min_frame_size (GST_BASE_PARSE (aacparse),
          *framesize + ADTS_MAX_SIZE);
      return FALSE;
    }

    if ((data[*framesize] == 0xff) && ((data[*framesize + 1] & 0xf6) == 0xf0)) {
      guint nextlen = gst_aac_parse_adts_get_frame_len (data + (*framesize));

      GST_LOG ("ADTS frame found, len: %d bytes", *framesize);
      gst_base_parse_set_min_frame_size (GST_BASE_PARSE (aacparse),
          nextlen + ADTS_MAX_SIZE);
      return TRUE;
    }
  }
  return FALSE;
}

/* caller ensure sufficient data */
static inline void
gst_aac_parse_parse_adts_header (GstAacParse * aacparse, const guint8 * data,
    gint * rate, gint * channels, gint * object, gint * version)
{

  if (rate) {
    gint sr_idx = (data[2] & 0x3c) >> 2;

    *rate = gst_aac_parse_get_sample_rate_from_index (sr_idx);
  }
  if (channels)
    *channels = ((data[2] & 0x01) << 2) | ((data[3] & 0xc0) >> 6);

  if (version)
    *version = (data[1] & 0x08) ? 2 : 4;
  if (object)
    *object = (data[2] & 0xc0) >> 6;
}

/**
 * gst_aac_parse_detect_stream:
 * @aacparse: #GstAacParse.
 * @data: A block of data that needs to be examined for stream characteristics.
 * @avail: Size of the given datablock.
 * @framesize: If valid stream was found, this will be set to tell the
 *             first frame size in bytes.
 * @skipsize: If valid stream was found, this will be set to tell the first
 *            audio frame position within the given data.
 *
 * Examines the given piece of data and try to detect the format of it. It
 * checks for "ADIF" header (in the beginning of the clip) and ADTS frame
 * header. If the stream is detected, TRUE will be returned and #framesize
 * is set to indicate the found frame size. Additionally, #skipsize might
 * be set to indicate the number of bytes that need to be skipped, a.k.a. the
 * position of the frame inside given data chunk.
 *
 * Returns: TRUE on success.
 */
static gboolean
gst_aac_parse_detect_stream (GstAacParse * aacparse,
    const guint8 * data, const guint avail, gboolean drain,
    guint * framesize, gint * skipsize)
{
  gboolean found = FALSE;
  guint need_data = 0;
  guint i = 0;

  GST_DEBUG_OBJECT (aacparse, "Parsing header data");

  /* FIXME: No need to check for ADIF if we are not in the beginning of the
     stream */

  /* Can we even parse the header? */
  if (avail < ADTS_MAX_SIZE)
    return FALSE;

  for (i = 0; i < avail - 4; i++) {
    if (((data[i] == 0xff) && ((data[i + 1] & 0xf6) == 0xf0)) ||
        strncmp ((char *) data + i, "ADIF", 4) == 0) {
      found = TRUE;

      if (i) {
        /* Trick: tell the parent class that we didn't find the frame yet,
           but make it skip 'i' amount of bytes. Next time we arrive
           here we have full frame in the beginning of the data. */
        *skipsize = i;
        return FALSE;
      }
      break;
    }
  }
  if (!found) {
    if (i)
      *skipsize = i;
    return FALSE;
  }

  if (gst_aac_parse_check_adts_frame (aacparse, data, avail, drain,
          framesize, &need_data)) {
    gint rate, channels;

    GST_INFO ("ADTS ID: %d, framesize: %d", (data[1] & 0x08) >> 3, *framesize);

    aacparse->header_type = DSPAAC_HEADER_ADTS;
    gst_aac_parse_parse_adts_header (aacparse, data, &rate, &channels,
        &aacparse->object_type, &aacparse->mpegversion);

    gst_base_parse_set_frame_rate (GST_BASE_PARSE (aacparse), rate,
        aacparse->frame_samples, 2, 2);

    GST_DEBUG ("ADTS: samplerate %d, channels %d, objtype %d, version %d",
        rate, channels, aacparse->object_type, aacparse->mpegversion);

    gst_base_parse_set_syncable (GST_BASE_PARSE (aacparse), TRUE);

    return TRUE;
  } else if (need_data) {
    /* This tells the parent class not to skip any data */
    *skipsize = 0;
    return FALSE;
  }

  if (avail < ADIF_MAX_SIZE)
    return FALSE;

  if (memcmp (data + i, "ADIF", 4) == 0) {
    const guint8 *adif;
    int skip_size = 0;
    int bitstream_type;
    int sr_idx;
    GstCaps *sinkcaps;

    aacparse->header_type = DSPAAC_HEADER_ADIF;
    aacparse->mpegversion = 4;

    /* Skip the "ADIF" bytes */
    adif = data + i + 4;

    /* copyright string */
    if (adif[0] & 0x80)
      skip_size += 9;           /* skip 9 bytes */

    bitstream_type = adif[0 + skip_size] & 0x10;
    aacparse->bitrate =
        ((unsigned int) (adif[0 + skip_size] & 0x0f) << 19) |
        ((unsigned int) adif[1 + skip_size] << 11) |
        ((unsigned int) adif[2 + skip_size] << 3) |
        ((unsigned int) adif[3 + skip_size] & 0xe0);

    /* CBR */
    if (bitstream_type == 0) {
#if 0
      /* Buffer fullness parsing. Currently not needed... */
      guint num_elems = 0;
      guint fullness = 0;

      num_elems = (adif[3 + skip_size] & 0x1e);
      GST_INFO ("ADIF num_config_elems: %d", num_elems);

      fullness = ((unsigned int) (adif[3 + skip_size] & 0x01) << 19) |
          ((unsigned int) adif[4 + skip_size] << 11) |
          ((unsigned int) adif[5 + skip_size] << 3) |
          ((unsigned int) (adif[6 + skip_size] & 0xe0) >> 5);

      GST_INFO ("ADIF buffer fullness: %d", fullness);
#endif
      aacparse->object_type = ((adif[6 + skip_size] & 0x01) << 1) |
          ((adif[7 + skip_size] & 0x80) >> 7);
      sr_idx = (adif[7 + skip_size] & 0x78) >> 3;
    }
    /* VBR */
    else {
      aacparse->object_type = (adif[4 + skip_size] & 0x18) >> 3;
      sr_idx = ((adif[4 + skip_size] & 0x07) << 1) |
          ((adif[5 + skip_size] & 0x80) >> 7);
    }

    /* FIXME: This gives totally wrong results. Duration calculation cannot
       be based on this */
    aacparse->sample_rate = gst_aac_parse_get_sample_rate_from_index (sr_idx);

    /* baseparse is not given any fps,
     * so it will give up on timestamps, seeking, etc */

    /* FIXME: Can we assume this? */
    aacparse->channels = 2;

    GST_INFO ("ADIF: br=%d, samplerate=%d, objtype=%d",
        aacparse->bitrate, aacparse->sample_rate, aacparse->object_type);

    gst_base_parse_set_min_frame_size (GST_BASE_PARSE (aacparse), 512);

    /* arrange for metadata and get out of the way */
    sinkcaps = gst_pad_get_current_caps (GST_BASE_PARSE_SINK_PAD (aacparse));
    gst_aac_parse_set_src_caps (aacparse, sinkcaps);
    gst_caps_unref (sinkcaps);

    /* not syncable, not easily seekable (unless we push data from start */
    gst_base_parse_set_syncable (GST_BASE_PARSE_CAST (aacparse), FALSE);
    gst_base_parse_set_passthrough (GST_BASE_PARSE_CAST (aacparse), TRUE);
    gst_base_parse_set_average_bitrate (GST_BASE_PARSE_CAST (aacparse), 0);

    *framesize = avail;
    return TRUE;
  }

  /* This should never happen */
  return FALSE;
}


/**
 * gst_aac_parse_check_valid_frame:
 * @parse: #GstBaseParse.
 * @buffer: #GstBuffer.
 * @framesize: If the buffer contains a valid frame, its size will be put here
 * @skipsize: How much data parent class should skip in order to find the
 *            frame header.
 *
 * Implementation of "check_valid_frame" vmethod in #GstBaseParse class.
 *
 * Returns: TRUE if buffer contains a valid frame.
 */
static gboolean
gst_aac_parse_check_valid_frame (GstBaseParse * parse,
    GstBaseParseFrame * frame, guint * framesize, gint * skipsize)
{
  guint8 *data;
  gsize size;
  GstAacParse *aacparse;
  gboolean ret = FALSE;
  gboolean lost_sync;
  GstBuffer *buffer;

  aacparse = GST_AAC_PARSE (parse);
  buffer = frame->buffer;

  data = gst_buffer_map (buffer, &size, NULL, GST_MAP_READ);

  lost_sync = GST_BASE_PARSE_LOST_SYNC (parse);

  if (aacparse->header_type == DSPAAC_HEADER_ADIF ||
      aacparse->header_type == DSPAAC_HEADER_NONE) {
    /* There is nothing to parse */
    *framesize = size;
    ret = TRUE;

  } else if (aacparse->header_type == DSPAAC_HEADER_NOT_PARSED || lost_sync) {

    ret = gst_aac_parse_detect_stream (aacparse, data, size,
        GST_BASE_PARSE_DRAINING (parse), framesize, skipsize);

  } else if (aacparse->header_type == DSPAAC_HEADER_ADTS) {
    guint needed_data = 1024;

    ret = gst_aac_parse_check_adts_frame (aacparse, data, size,
        GST_BASE_PARSE_DRAINING (parse), framesize, &needed_data);

    if (!ret) {
      GST_DEBUG ("buffer didn't contain valid frame");
      gst_base_parse_set_min_frame_size (GST_BASE_PARSE (aacparse),
          needed_data);
    }

  } else {
    GST_DEBUG ("buffer didn't contain valid frame");
    gst_base_parse_set_min_frame_size (GST_BASE_PARSE (aacparse),
        ADTS_MAX_SIZE);
  }
  gst_buffer_unmap (buffer, data, size);

  return ret;
}


/**
 * gst_aac_parse_parse_frame:
 * @parse: #GstBaseParse.
 * @buffer: #GstBuffer.
 *
 * Implementation of "parse_frame" vmethod in #GstBaseParse class.
 *
 * Also determines frame overhead.
 * ADTS streams have a 7 byte header in each frame. MP4 and ADIF streams don't have
 * a per-frame header.
 *
 * We're making a couple of simplifying assumptions:
 *
 * 1. We count Program Configuration Elements rather than searching for them
 *    in the streams to discount them - the overhead is negligible.
 *
 * 2. We ignore CRC. This has a worst-case impact of (num_raw_blocks + 1)*16
 *    bits, which should still not be significant enough to warrant the
 *    additional parsing through the headers
 *
 * Returns: GST_FLOW_OK if frame was successfully parsed and can be pushed
 *          forward. Otherwise appropriate error is returned.
 */
static GstFlowReturn
gst_aac_parse_parse_frame (GstBaseParse * parse, GstBaseParseFrame * frame)
{
  GstAacParse *aacparse;
  GstBuffer *buffer;
  GstFlowReturn ret = GST_FLOW_OK;
  gint rate, channels;
  guint8 *data;
  gsize size;

  aacparse = GST_AAC_PARSE (parse);
  buffer = frame->buffer;

  if (G_UNLIKELY (aacparse->header_type != DSPAAC_HEADER_ADTS))
    return ret;

  /* see above */
  frame->overhead = 7;

  data = gst_buffer_map (buffer, &size, NULL, GST_MAP_READ);
  gst_aac_parse_parse_adts_header (aacparse, data,
      &rate, &channels, NULL, NULL);
  gst_buffer_unmap (buffer, data, size);

  GST_LOG_OBJECT (aacparse, "rate: %d, chans: %d", rate, channels);

  if (G_UNLIKELY (rate != aacparse->sample_rate
          || channels != aacparse->channels)) {
    GstCaps *sinkcaps;

    aacparse->sample_rate = rate;
    aacparse->channels = channels;

    sinkcaps = gst_pad_get_current_caps (GST_BASE_PARSE (aacparse)->sinkpad);
    if (!gst_aac_parse_set_src_caps (aacparse, sinkcaps)) {
      /* If linking fails, we need to return appropriate error */
      gst_caps_unref (sinkcaps);
      ret = GST_FLOW_NOT_LINKED;
    }
    gst_caps_unref (sinkcaps);

    gst_base_parse_set_frame_rate (GST_BASE_PARSE (aacparse),
        aacparse->sample_rate, aacparse->frame_samples, 2, 2);
  }

  return ret;
}


/**
 * gst_aac_parse_start:
 * @parse: #GstBaseParse.
 *
 * Implementation of "start" vmethod in #GstBaseParse class.
 *
 * Returns: TRUE if startup succeeded.
 */
static gboolean
gst_aac_parse_start (GstBaseParse * parse)
{
  GstAacParse *aacparse;

  aacparse = GST_AAC_PARSE (parse);
  GST_DEBUG ("start");
  aacparse->frame_samples = 1024;
  gst_base_parse_set_min_frame_size (GST_BASE_PARSE (aacparse), ADTS_MAX_SIZE);
  return TRUE;
}


/**
 * gst_aac_parse_stop:
 * @parse: #GstBaseParse.
 *
 * Implementation of "stop" vmethod in #GstBaseParse class.
 *
 * Returns: TRUE is stopping succeeded.
 */
static gboolean
gst_aac_parse_stop (GstBaseParse * parse)
{
  GST_DEBUG ("stop");
  return TRUE;
}

static GstCaps *
gst_aac_parse_sink_getcaps (GstBaseParse * parse)
{
  GstCaps *peercaps;
  GstCaps *res;

  peercaps = gst_pad_get_allowed_caps (GST_BASE_PARSE_SRC_PAD (parse));
  if (peercaps) {
    guint i, n;

    /* Remove the framed field */
    peercaps = gst_caps_make_writable (peercaps);
    n = gst_caps_get_size (peercaps);
    for (i = 0; i < n; i++) {
      GstStructure *s = gst_caps_get_structure (peercaps, i);

      gst_structure_remove_field (s, "framed");
    }

    res =
        gst_caps_intersect_full (peercaps,
        gst_pad_get_pad_template_caps (GST_BASE_PARSE_SRC_PAD (parse)),
        GST_CAPS_INTERSECT_FIRST);
    gst_caps_unref (peercaps);
  } else {
    res =
        gst_caps_copy (gst_pad_get_pad_template_caps (GST_BASE_PARSE_SINK_PAD
            (parse)));
  }

  return res;
}<|MERGE_RESOLUTION|>--- conflicted
+++ resolved
@@ -74,7 +74,8 @@
 
 static gboolean gst_aac_parse_sink_setcaps (GstBaseParse * parse,
     GstCaps * caps);
-static GstCaps *gst_aac_parse_sink_getcaps (GstBaseParse * parse);
+static GstCaps *gst_aac_parse_sink_getcaps (GstBaseParse * parse,
+    GstCaps * filter);
 
 static gboolean gst_aac_parse_check_valid_frame (GstBaseParse * parse,
     GstBaseParseFrame * frame, guint * size, gint * skipsize);
@@ -82,7 +83,6 @@
 static GstFlowReturn gst_aac_parse_parse_frame (GstBaseParse * parse,
     GstBaseParseFrame * frame);
 
-<<<<<<< HEAD
 gboolean gst_aac_parse_convert (GstBaseParse * parse,
     GstFormat src_format,
     gint64 src_value, GstFormat dest_format, gint64 * dest_value);
@@ -93,14 +93,6 @@
 gboolean gst_aac_parse_event (GstBaseParse * parse, GstEvent * event);
 
 G_DEFINE_TYPE (GstAacParse, gst_aac_parse, GST_TYPE_BASE_PARSE);
-=======
-#define _do_init(bla) \
-    GST_DEBUG_CATEGORY_INIT (aacparse_debug, "aacparse", 0, \
-    "AAC audio stream parser");
-
-GST_BOILERPLATE_FULL (GstAacParse, gst_aac_parse, GstBaseParse,
-    GST_TYPE_BASE_PARSE, _do_init);
->>>>>>> a3bc4319
 
 static inline gint
 gst_aac_parse_get_sample_rate_from_index (guint sr_idx)
@@ -740,10 +732,12 @@
 }
 
 static GstCaps *
-gst_aac_parse_sink_getcaps (GstBaseParse * parse)
+gst_aac_parse_sink_getcaps (GstBaseParse * parse, GstCaps * filter)
 {
   GstCaps *peercaps;
   GstCaps *res;
+
+  /* FIXME: handle filter caps */
 
   peercaps = gst_pad_get_allowed_caps (GST_BASE_PARSE_SRC_PAD (parse));
   if (peercaps) {
