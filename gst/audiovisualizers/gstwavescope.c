--- conflicted
+++ resolved
@@ -116,6 +116,7 @@
 static gboolean gst_wave_scope_render (GstBaseAudioVisualizer * base,
     GstBuffer * audio, GstBuffer * video);
 
+#define gst_wave_scope_parent_class parent_class
 G_DEFINE_TYPE (GstWaveScope, gst_wave_scope, GST_TYPE_BASE_AUDIO_VISUALIZER);
 
 static void
@@ -130,12 +131,9 @@
   gobject_class->get_property = gst_wave_scope_get_property;
   gobject_class->finalize = gst_wave_scope_finalize;
 
-<<<<<<< HEAD
-=======
   scope_class->setup = GST_DEBUG_FUNCPTR (gst_wave_scope_setup);
   scope_class->render = GST_DEBUG_FUNCPTR (gst_wave_scope_render);
 
->>>>>>> d4651888
   g_object_class_install_property (gobject_class, PROP_STYLE,
       g_param_spec_enum ("style", "drawing style",
           "Drawing styles for the wave form display.",
