/* GStreamer
 * Copyright (C) 1999,2000 Erik Walthinsen <omega@cse.ogi.edu>
 *                    2000 Wim Taymans <wtay@chello.be>
 *                    2006 Wim Taymans <wim@fluendo.com>
 *                    2006 David A. Schleef <ds@schleef.org>
 *                    2011 Collabora Ltd. <tim.muller@collabora.co.uk>
 *
 * gstmultifilesink.c:
 *
 * This library is free software; you can redistribute it and/or
 * modify it under the terms of the GNU Library General Public
 * License as published by the Free Software Foundation; either
 * version 2 of the License, or (at your option) any later version.
 *
 * This library is distributed in the hope that it will be useful,
 * but WITHOUT ANY WARRANTY; without even the implied warranty of
 * MERCHANTABILITY or FITNESS FOR A PARTICULAR PURPOSE.  See the GNU
 * Library General Public License for more details.
 *
 * You should have received a copy of the GNU Library General Public
 * License along with this library; if not, write to the
 * Free Software Foundation, Inc., 59 Temple Place - Suite 330,
 * Boston, MA 02111-1307, USA.
 */
/**
 * SECTION:element-multifilesink
 * @see_also: #GstFileSrc
 *
 * Write incoming data to a series of sequentially-named files.
 *
 * The filename property should contain a string with a \%d placeholder that will
 * be substituted with the index for each filename.
 *
 * If the #GstMultiFileSink:post-messages property is #TRUE, it sends an application
 * message named
 * <classname>&quot;GstMultiFileSink&quot;</classname> after writing each
 * buffer.
 *
 * The message's structure contains these fields:
 * <itemizedlist>
 * <listitem>
 *   <para>
 *   #gchar *
 *   <classname>&quot;filename&quot;</classname>:
 *   the filename where the buffer was written.
 *   </para>
 * </listitem>
 * <listitem>
 *   <para>
 *   #gint
 *   <classname>&quot;index&quot;</classname>:
 *   the index of the buffer.
 *   </para>
 * </listitem>
 * <listitem>
 *   <para>
 *   #GstClockTime
 *   <classname>&quot;timestamp&quot;</classname>:
 *   the timestamp of the buffer.
 *   </para>
 * </listitem>
 * <listitem>
 *   <para>
 *   #GstClockTime
 *   <classname>&quot;stream-time&quot;</classname>:
 *   the stream time of the buffer.
 *   </para>
 * </listitem>
 * <listitem>
 *   <para>
 *   #GstClockTime
 *   <classname>&quot;running-time&quot;</classname>:
 *   the running_time of the buffer.
 *   </para>
 * </listitem>
 * <listitem>
 *   <para>
 *   #GstClockTime
 *   <classname>&quot;duration&quot;</classname>:
 *   the duration of the buffer.
 *   </para>
 * </listitem>
 * <listitem>
 *   <para>
 *   #guint64
 *   <classname>&quot;offset&quot;</classname>:
 *   the offset of the buffer that triggered the message.
 *   </para>
 * </listitem>
 * <listitem>
 *   <para>
 *   #guint64
 *   <classname>&quot;offset-end&quot;</classname>:
 *   the offset-end of the buffer that triggered the message.
 *   </para>
 * </listitem>
 * </itemizedlist>
 *
 * <refsect2>
 * <title>Example launch line</title>
 * |[
 * gst-launch audiotestsrc ! multifilesink
 * gst-launch videotestsrc ! multifilesink post-messages=true filename="frame%d"
 * ]|
 * </refsect2>
 *
 * Last reviewed on 2009-09-11 (0.10.17)
 */

#ifdef HAVE_CONFIG_H
#  include "config.h"
#endif
#include <gst/base/gstbasetransform.h>
#include <gst/video/video.h>
#include <glib/gstdio.h>
#include "gstmultifilesink.h"

static GstStaticPadTemplate sinktemplate = GST_STATIC_PAD_TEMPLATE ("sink",
    GST_PAD_SINK,
    GST_PAD_ALWAYS,
    GST_STATIC_CAPS_ANY);

GST_DEBUG_CATEGORY_STATIC (gst_multi_file_sink_debug);
#define GST_CAT_DEFAULT gst_multi_file_sink_debug

#define DEFAULT_LOCATION "%05d"
#define DEFAULT_INDEX 0
#define DEFAULT_POST_MESSAGES FALSE
#define DEFAULT_NEXT_FILE GST_MULTI_FILE_SINK_NEXT_BUFFER
#define DEFAULT_MAX_FILES 0
#define DEFAULT_MAX_FILE_SIZE G_GUINT64_CONSTANT(2*1024*1024*1024)

enum
{
  PROP_0,
  PROP_LOCATION,
  PROP_INDEX,
  PROP_POST_MESSAGES,
  PROP_NEXT_FILE,
  PROP_MAX_FILES,
  PROP_MAX_FILE_SIZE,
  PROP_LAST
};

static void gst_multi_file_sink_finalize (GObject * object);

static void gst_multi_file_sink_set_property (GObject * object, guint prop_id,
    const GValue * value, GParamSpec * pspec);
static void gst_multi_file_sink_get_property (GObject * object, guint prop_id,
    GValue * value, GParamSpec * pspec);

static gboolean gst_multi_file_sink_stop (GstBaseSink * sink);
static GstFlowReturn gst_multi_file_sink_render (GstBaseSink * sink,
    GstBuffer * buffer);
static GstFlowReturn gst_multi_file_sink_render_list (GstBaseSink * sink,
    GstBufferList * buffer_list);
static gboolean gst_multi_file_sink_set_caps (GstBaseSink * sink,
    GstCaps * caps);
static gboolean gst_multi_file_sink_open_next_file (GstMultiFileSink *
    multifilesink);
static void gst_multi_file_sink_close_file (GstMultiFileSink * multifilesink,
    GstBuffer * buffer);
static void gst_multi_file_sink_ensure_max_files (GstMultiFileSink *
    multifilesink);
static gboolean gst_multi_file_sink_event (GstBaseSink * sink,
    GstEvent * event);

#define GST_TYPE_MULTI_FILE_SINK_NEXT (gst_multi_file_sink_next_get_type ())
static GType
gst_multi_file_sink_next_get_type (void)
{
  static GType multi_file_sync_next_type = 0;
  static const GEnumValue next_types[] = {
    {GST_MULTI_FILE_SINK_NEXT_BUFFER, "New file for each buffer", "buffer"},
    {GST_MULTI_FILE_SINK_NEXT_DISCONT, "New file after each discontinuity",
        "discont"},
    {GST_MULTI_FILE_SINK_NEXT_KEY_FRAME, "New file at each key frame "
          "(Useful for MPEG-TS segmenting)", "key-frame"},
    {GST_MULTI_FILE_SINK_NEXT_KEY_UNIT_EVENT,
        "New file after a force key unit event", "key-unit-event"},
    {GST_MULTI_FILE_SINK_NEXT_MAX_SIZE, "New file when the configured maximum "
          "file size would be exceeded with the next buffer or buffer list",
        "max-size"},
    {0, NULL, NULL}
  };

  if (!multi_file_sync_next_type) {
    multi_file_sync_next_type =
        g_enum_register_static ("GstMultiFileSinkNext", next_types);
  }

  return multi_file_sync_next_type;
}

<<<<<<< HEAD
#define gst_multi_file_sink_parent_class parent_class
G_DEFINE_TYPE (GstMultiFileSink, gst_multi_file_sink, GST_TYPE_BASE_SINK);
=======
GST_BOILERPLATE (GstMultiFileSink, gst_multi_file_sink, GstBaseSink,
    GST_TYPE_BASE_SINK);

static void
gst_multi_file_sink_base_init (gpointer g_class)
{
  GstElementClass *gstelement_class = GST_ELEMENT_CLASS (g_class);

  GST_DEBUG_CATEGORY_INIT (gst_multi_file_sink_debug, "multifilesink", 0,
      "multifilesink element");

  gst_element_class_add_static_pad_template (gstelement_class, &sinktemplate);
  gst_element_class_set_details_simple (gstelement_class, "Multi-File Sink",
      "Sink/File",
      "Write buffers to a sequentially named set of files",
      "David Schleef <ds@schleef.org>");
}
>>>>>>> f18f2389

static void
gst_multi_file_sink_class_init (GstMultiFileSinkClass * klass)
{
  GObjectClass *gobject_class = G_OBJECT_CLASS (klass);
  GstElementClass *gstelement_class = GST_ELEMENT_CLASS (klass);
  GstBaseSinkClass *gstbasesink_class = GST_BASE_SINK_CLASS (klass);

  gobject_class->set_property = gst_multi_file_sink_set_property;
  gobject_class->get_property = gst_multi_file_sink_get_property;

  g_object_class_install_property (gobject_class, PROP_LOCATION,
      g_param_spec_string ("location", "File Location",
          "Location of the file to write", NULL,
          G_PARAM_READWRITE | G_PARAM_STATIC_STRINGS));

  g_object_class_install_property (gobject_class, PROP_INDEX,
      g_param_spec_int ("index", "Index",
          "Index to use with location property to create file names.  The "
          "index is incremented by one for each buffer written.",
          0, G_MAXINT, DEFAULT_INDEX,
          G_PARAM_READWRITE | G_PARAM_STATIC_STRINGS));
  /**
   * GstMultiFileSink:post-messages
   *
   * Post a message on the GstBus for each file.
   *
   * Since: 0.10.17
   */
  g_object_class_install_property (gobject_class, PROP_POST_MESSAGES,
      g_param_spec_boolean ("post-messages", "Post Messages",
          "Post a message for each file with information of the buffer",
          DEFAULT_POST_MESSAGES, G_PARAM_READWRITE | G_PARAM_STATIC_STRINGS));
  /**
   * GstMultiFileSink:next-file
   *
   * When to start a new file.
   *
   * Since: 0.10.17
   */
  g_object_class_install_property (gobject_class, PROP_NEXT_FILE,
      g_param_spec_enum ("next-file", "Next File",
          "When to start a new file",
          GST_TYPE_MULTI_FILE_SINK_NEXT, DEFAULT_NEXT_FILE,
          G_PARAM_READWRITE | G_PARAM_STATIC_STRINGS | G_PARAM_STATIC_STRINGS));


  /**
   * GstMultiFileSink:max-files
   *
   * Maximum number of files to keep on disk. Once the maximum is reached, old
   * files start to be deleted to make room for new ones.
   *
   * Since: 0.10.31
   */
  g_object_class_install_property (gobject_class, PROP_MAX_FILES,
      g_param_spec_uint ("max-files", "Max files",
          "Maximum number of files to keep on disk. Once the maximum is reached,"
          "old files start to be deleted to make room for new ones.",
          0, G_MAXUINT, DEFAULT_MAX_FILES,
          G_PARAM_READWRITE | G_PARAM_STATIC_STRINGS));

  /**
   * GstMultiFileSink:max-file-size
   *
   * Maximum file size before starting a new file in max-size mode.
   *
   * Since: 0.10.31
   */
  g_object_class_install_property (gobject_class, PROP_MAX_FILE_SIZE,
      g_param_spec_uint64 ("max-file-size", "Maximum File Size",
          "Maximum file size before starting a new file in max-size mode",
          0, G_MAXUINT64, DEFAULT_MAX_FILE_SIZE,
          G_PARAM_READWRITE | G_PARAM_STATIC_STRINGS));

  gobject_class->finalize = gst_multi_file_sink_finalize;

  gstbasesink_class->get_times = NULL;
  gstbasesink_class->stop = GST_DEBUG_FUNCPTR (gst_multi_file_sink_stop);
  gstbasesink_class->render = GST_DEBUG_FUNCPTR (gst_multi_file_sink_render);
  gstbasesink_class->render_list =
      GST_DEBUG_FUNCPTR (gst_multi_file_sink_render_list);
  gstbasesink_class->set_caps =
      GST_DEBUG_FUNCPTR (gst_multi_file_sink_set_caps);
<<<<<<< HEAD

  GST_DEBUG_CATEGORY_INIT (gst_multi_file_sink_debug, "multifilesink", 0,
      "multifilesink element");

  gst_element_class_add_pad_template (gstelement_class,
      gst_static_pad_template_get (&sinktemplate));
  gst_element_class_set_details_simple (gstelement_class, "Multi-File Sink",
      "Sink/File",
      "Write buffers to a sequentially named set of files",
      "David Schleef <ds@schleef.org>");
=======
  gstbasesink_class->event = GST_DEBUG_FUNCPTR (gst_multi_file_sink_event);
>>>>>>> f18f2389
}

static void
gst_multi_file_sink_init (GstMultiFileSink * multifilesink)
{
  multifilesink->filename = g_strdup (DEFAULT_LOCATION);
  multifilesink->index = DEFAULT_INDEX;
  multifilesink->post_messages = DEFAULT_POST_MESSAGES;
  multifilesink->max_files = DEFAULT_MAX_FILES;
  multifilesink->max_file_size = DEFAULT_MAX_FILE_SIZE;
  multifilesink->files = NULL;
  multifilesink->n_files = 0;

  gst_base_sink_set_sync (GST_BASE_SINK (multifilesink), FALSE);

  multifilesink->next_segment = GST_CLOCK_TIME_NONE;
  multifilesink->force_key_unit_count = -1;
}

static void
gst_multi_file_sink_finalize (GObject * object)
{
  GstMultiFileSink *sink = GST_MULTI_FILE_SINK (object);

  g_free (sink->filename);
  g_slist_foreach (sink->files, (GFunc) g_free, NULL);
  g_slist_free (sink->files);

  G_OBJECT_CLASS (parent_class)->finalize (object);
}

static gboolean
gst_multi_file_sink_set_location (GstMultiFileSink * sink,
    const gchar * location)
{
  g_free (sink->filename);
  /* FIXME: validate location to have just one %d */
  sink->filename = g_strdup (location);

  return TRUE;
}

static void
gst_multi_file_sink_set_property (GObject * object, guint prop_id,
    const GValue * value, GParamSpec * pspec)
{
  GstMultiFileSink *sink = GST_MULTI_FILE_SINK (object);

  switch (prop_id) {
    case PROP_LOCATION:
      gst_multi_file_sink_set_location (sink, g_value_get_string (value));
      break;
    case PROP_INDEX:
      sink->index = g_value_get_int (value);
      break;
    case PROP_POST_MESSAGES:
      sink->post_messages = g_value_get_boolean (value);
      break;
    case PROP_NEXT_FILE:
      sink->next_file = g_value_get_enum (value);
      break;
    case PROP_MAX_FILES:
      sink->max_files = g_value_get_uint (value);
      break;
    case PROP_MAX_FILE_SIZE:
      sink->max_file_size = g_value_get_uint64 (value);
      break;
    default:
      G_OBJECT_WARN_INVALID_PROPERTY_ID (object, prop_id, pspec);
      break;
  }
}

static void
gst_multi_file_sink_get_property (GObject * object, guint prop_id,
    GValue * value, GParamSpec * pspec)
{
  GstMultiFileSink *sink = GST_MULTI_FILE_SINK (object);

  switch (prop_id) {
    case PROP_LOCATION:
      g_value_set_string (value, sink->filename);
      break;
    case PROP_INDEX:
      g_value_set_int (value, sink->index);
      break;
    case PROP_POST_MESSAGES:
      g_value_set_boolean (value, sink->post_messages);
      break;
    case PROP_NEXT_FILE:
      g_value_set_enum (value, sink->next_file);
      break;
    case PROP_MAX_FILES:
      g_value_set_uint (value, sink->max_files);
      break;
    case PROP_MAX_FILE_SIZE:
      g_value_set_uint64 (value, sink->max_file_size);
      break;
    default:
      G_OBJECT_WARN_INVALID_PROPERTY_ID (object, prop_id, pspec);
      break;
  }
}

static gboolean
gst_multi_file_sink_stop (GstBaseSink * sink)
{
  GstMultiFileSink *multifilesink;
  int i;

  multifilesink = GST_MULTI_FILE_SINK (sink);

  if (multifilesink->file != NULL) {
    fclose (multifilesink->file);
    multifilesink->file = NULL;
  }

  if (multifilesink->streamheaders) {
    for (i = 0; i < multifilesink->n_streamheaders; i++) {
      gst_buffer_unref (multifilesink->streamheaders[i]);
    }
    g_free (multifilesink->streamheaders);
    multifilesink->streamheaders = NULL;
  }

  multifilesink->force_key_unit_count = -1;

  return TRUE;
}


static void
gst_multi_file_sink_post_message_full (GstMultiFileSink * multifilesink,
    GstClockTime timestamp, GstClockTime duration, GstClockTime offset,
    GstClockTime offset_end, GstClockTime running_time,
    GstClockTime stream_time, const char *filename)
{
  GstStructure *s;

  if (!multifilesink->post_messages)
    return;

  s = gst_structure_new ("GstMultiFileSink",
      "filename", G_TYPE_STRING, filename,
      "index", G_TYPE_INT, multifilesink->index,
      "timestamp", G_TYPE_UINT64, timestamp,
      "stream-time", G_TYPE_UINT64, stream_time,
      "running-time", G_TYPE_UINT64, running_time,
      "duration", G_TYPE_UINT64, duration,
      "offset", G_TYPE_UINT64, offset,
      "offset-end", G_TYPE_UINT64, offset_end, NULL);

  gst_element_post_message (GST_ELEMENT_CAST (multifilesink),
      gst_message_new_element (GST_OBJECT_CAST (multifilesink), s));
}


static void
gst_multi_file_sink_post_message (GstMultiFileSink * multifilesink,
    GstBuffer * buffer, const char *filename)
{
  GstClockTime duration, timestamp;
  GstClockTime running_time, stream_time;
  guint64 offset, offset_end;
  GstSegment *segment;
  GstFormat format;

  if (!multifilesink->post_messages)
    return;

  segment = &GST_BASE_SINK (multifilesink)->segment;
  format = segment->format;

  timestamp = GST_BUFFER_TIMESTAMP (buffer);
  duration = GST_BUFFER_DURATION (buffer);
  offset = GST_BUFFER_OFFSET (buffer);
  offset_end = GST_BUFFER_OFFSET_END (buffer);

  running_time = gst_segment_to_running_time (segment, format, timestamp);
  stream_time = gst_segment_to_stream_time (segment, format, timestamp);

  gst_multi_file_sink_post_message_full (multifilesink, timestamp, duration,
      offset, offset_end, running_time, stream_time, filename);
}

static gboolean
gst_multi_file_sink_write_stream_headers (GstMultiFileSink * sink)
{
  int i;

  if (sink->streamheaders == NULL)
    return TRUE;

  /* we want to write these at the beginning */
  g_assert (sink->cur_file_size == 0);

  for (i = 0; i < sink->n_streamheaders; i++) {
    GstBuffer *hdr;
    int ret;

    hdr = sink->streamheaders[i];

    ret = fwrite (GST_BUFFER_DATA (hdr), GST_BUFFER_SIZE (hdr), 1, sink->file);

    if (ret != 1)
      return FALSE;

    sink->cur_file_size += GST_BUFFER_SIZE (hdr);
  }

  return TRUE;
}

static GstFlowReturn
gst_multi_file_sink_render (GstBaseSink * sink, GstBuffer * buffer)
{
  GstMultiFileSink *multifilesink;
  gsize size;
  guint8 *data;
  gchar *filename;
  gboolean ret;
  GError *error = NULL;

  data = gst_buffer_map (buffer, &size, NULL, GST_MAP_READ);

  multifilesink = GST_MULTI_FILE_SINK (sink);

  switch (multifilesink->next_file) {
    case GST_MULTI_FILE_SINK_NEXT_BUFFER:
      gst_multi_file_sink_ensure_max_files (multifilesink);

      filename = g_strdup_printf (multifilesink->filename,
          multifilesink->index);
      ret = g_file_set_contents (filename, (char *) data, size, &error);
      if (!ret)
        goto write_error;

      multifilesink->files = g_slist_append (multifilesink->files, filename);
      multifilesink->n_files += 1;

      gst_multi_file_sink_post_message (multifilesink, buffer, filename);
      multifilesink->index++;

      break;
    case GST_MULTI_FILE_SINK_NEXT_DISCONT:
      if (GST_BUFFER_IS_DISCONT (buffer)) {
        if (multifilesink->file)
          gst_multi_file_sink_close_file (multifilesink, buffer);
      }

      if (multifilesink->file == NULL) {
        if (!gst_multi_file_sink_open_next_file (multifilesink))
          goto stdio_write_error;
      }

      ret = fwrite (data, size, 1, multifilesink->file);
      if (ret != 1)
        goto stdio_write_error;

      break;
    case GST_MULTI_FILE_SINK_NEXT_KEY_FRAME:
      if (multifilesink->next_segment == GST_CLOCK_TIME_NONE) {
        if (GST_BUFFER_TIMESTAMP_IS_VALID (buffer)) {
          multifilesink->next_segment = GST_BUFFER_TIMESTAMP (buffer) +
              10 * GST_SECOND;
        }
      }

      if (GST_BUFFER_TIMESTAMP_IS_VALID (buffer) &&
          GST_BUFFER_TIMESTAMP (buffer) >= multifilesink->next_segment &&
          !GST_BUFFER_FLAG_IS_SET (buffer, GST_BUFFER_FLAG_DELTA_UNIT)) {
        if (multifilesink->file)
          gst_multi_file_sink_close_file (multifilesink, buffer);

        multifilesink->next_segment += 10 * GST_SECOND;
      }

      if (multifilesink->file == NULL) {
        if (!gst_multi_file_sink_open_next_file (multifilesink))
          goto stdio_write_error;

        gst_multi_file_sink_write_stream_headers (multifilesink);
      }

      ret = fwrite (GST_BUFFER_DATA (buffer), GST_BUFFER_SIZE (buffer), 1,
          multifilesink->file);
      if (ret != 1)
        goto stdio_write_error;

      break;
    case GST_MULTI_FILE_SINK_NEXT_KEY_UNIT_EVENT:
      if (multifilesink->file == NULL) {
        if (!gst_multi_file_sink_open_next_file (multifilesink))
          goto stdio_write_error;
      }

<<<<<<< HEAD
        if (multifilesink->streamheaders) {
          for (i = 0; i < multifilesink->n_streamheaders; i++) {
            guint8 *sdata;
            gsize ssize;

            sdata = gst_buffer_map (multifilesink->streamheaders[i], &ssize,
                NULL, GST_MAP_READ);
            ret = fwrite (data, ssize, 1, multifilesink->file);
            gst_buffer_unmap (multifilesink->streamheaders[i], sdata, ssize);
            if (ret != 1)
              goto stdio_write_error;
          }
        }
      }

      ret = fwrite (data, size, 1, multifilesink->file);
=======
      ret = fwrite (GST_BUFFER_DATA (buffer), GST_BUFFER_SIZE (buffer), 1,
          multifilesink->file);
      if (ret != 1)
        goto stdio_write_error;

      break;
    case GST_MULTI_FILE_SINK_NEXT_MAX_SIZE:{
      guint64 new_size;

      new_size = multifilesink->cur_file_size + GST_BUFFER_SIZE (buffer);
      if (new_size > multifilesink->max_file_size) {

        GST_INFO_OBJECT (multifilesink, "current size: %" G_GUINT64_FORMAT
            ", new_size: %" G_GUINT64_FORMAT ", max. size %" G_GUINT64_FORMAT,
            multifilesink->cur_file_size, new_size,
            multifilesink->max_file_size);

        if (multifilesink->file != NULL)
          gst_multi_file_sink_close_file (multifilesink, NULL);
      }

      if (multifilesink->file == NULL) {
        if (!gst_multi_file_sink_open_next_file (multifilesink))
          goto stdio_write_error;

        gst_multi_file_sink_write_stream_headers (multifilesink);
      }

      ret = fwrite (GST_BUFFER_DATA (buffer), GST_BUFFER_SIZE (buffer), 1,
          multifilesink->file);

>>>>>>> f18f2389
      if (ret != 1)
        goto stdio_write_error;

      multifilesink->cur_file_size += GST_BUFFER_SIZE (buffer);
      break;
    }
    default:
      g_assert_not_reached ();
  }

  gst_buffer_unmap (buffer, data, size);
  return GST_FLOW_OK;

  /* ERRORS */
write_error:
  {
    switch (error->code) {
      case G_FILE_ERROR_NOSPC:{
        GST_ELEMENT_ERROR (multifilesink, RESOURCE, NO_SPACE_LEFT, (NULL),
            (NULL));
        break;
      }
      default:{
        GST_ELEMENT_ERROR (multifilesink, RESOURCE, WRITE,
            ("Error while writing to file \"%s\".", filename),
            ("%s", g_strerror (errno)));
      }
    }
    g_error_free (error);
    g_free (filename);

    gst_buffer_unmap (buffer, data, size);
    return GST_FLOW_ERROR;
  }
stdio_write_error:
  {
    GST_ELEMENT_ERROR (multifilesink, RESOURCE, WRITE,
        ("Error while writing to file."), (NULL));
    gst_buffer_unmap (buffer, data, size);
    return GST_FLOW_ERROR;
  }
}

static GstBufferListItem
buffer_list_calc_size (GstBuffer ** buf, guint group, guint idx, gpointer data)
{
  guint *p_size = data;
  guint buf_size;

  buf_size = GST_BUFFER_SIZE (*buf);
  GST_TRACE ("buffer %u in group %u has size %u", idx, group, buf_size);
  *p_size += buf_size;

  return GST_BUFFER_LIST_CONTINUE;
}

static GstBufferListItem
buffer_list_copy_data (GstBuffer ** buf, guint group, guint idx, gpointer data)
{
  GstBuffer *dest = data;

  if (group == 0 && idx == 0)
    gst_buffer_copy_metadata (dest, *buf, GST_BUFFER_COPY_ALL);

  memcpy (GST_BUFFER_DATA (dest) + GST_BUFFER_SIZE (dest),
      GST_BUFFER_DATA (*buf), GST_BUFFER_SIZE (*buf));
  GST_BUFFER_SIZE (dest) += GST_BUFFER_SIZE (*buf);

  return GST_BUFFER_LIST_CONTINUE;
}

/* Our assumption for now is that the buffers in a buffer list should always
 * end up in the same file. If someone wants different behaviour, they'll just
 * have to add a property for that. */
static GstFlowReturn
gst_multi_file_sink_render_list (GstBaseSink * sink, GstBufferList * list)
{
  GstBuffer *buf;
  guint size;

  gst_buffer_list_foreach (list, buffer_list_calc_size, &size);
  GST_LOG_OBJECT (sink, "total size of buffer list %p: %u", list, size);

  /* copy all buffers in the list into one single buffer, so we can use
   * the normal render function (FIXME: optimise to avoid the memcpy) */
  buf = gst_buffer_new_and_alloc (size);
  GST_BUFFER_SIZE (buf) = 0;
  gst_buffer_list_foreach (list, buffer_list_copy_data, buf);
  g_assert (GST_BUFFER_SIZE (buf) == size);

  gst_multi_file_sink_render (sink, buf);
  gst_buffer_unref (buf);

  return GST_FLOW_OK;
}

static gboolean
gst_multi_file_sink_set_caps (GstBaseSink * sink, GstCaps * caps)
{
  GstMultiFileSink *multifilesink;
  GstStructure *structure;

  multifilesink = GST_MULTI_FILE_SINK (sink);

  structure = gst_caps_get_structure (caps, 0);
  if (structure) {
    const GValue *value;

    value = gst_structure_get_value (structure, "streamheader");

    if (GST_VALUE_HOLDS_ARRAY (value)) {
      int i;

      if (multifilesink->streamheaders) {
        for (i = 0; i < multifilesink->n_streamheaders; i++) {
          gst_buffer_unref (multifilesink->streamheaders[i]);
        }
        g_free (multifilesink->streamheaders);
      }

      multifilesink->n_streamheaders = gst_value_array_get_size (value);
      multifilesink->streamheaders =
          g_malloc (sizeof (GstBuffer *) * multifilesink->n_streamheaders);

      for (i = 0; i < multifilesink->n_streamheaders; i++) {
        multifilesink->streamheaders[i] =
            gst_buffer_ref (gst_value_get_buffer (gst_value_array_get_value
                (value, i)));
      }
    }
  }

  return TRUE;
}

static void
gst_multi_file_sink_ensure_max_files (GstMultiFileSink * multifilesink)
{
  char *filename;

  while (multifilesink->max_files &&
      multifilesink->n_files >= multifilesink->max_files) {
    filename = multifilesink->files->data;
    g_remove (filename);
    g_free (filename);
    multifilesink->files = g_slist_delete_link (multifilesink->files,
        multifilesink->files);
    multifilesink->n_files -= 1;
  }
}

static gboolean
gst_multi_file_sink_event (GstBaseSink * sink, GstEvent * event)
{
  GstMultiFileSink *multifilesink;
  gchar *filename;
  gboolean res = TRUE;

  multifilesink = GST_MULTI_FILE_SINK (sink);

  switch (GST_EVENT_TYPE (event)) {
    case GST_EVENT_CUSTOM_DOWNSTREAM:
    {
      GstClockTime timestamp, duration;
      GstClockTime running_time, stream_time;
      guint64 offset, offset_end;
      gboolean all_headers;
      guint count;

      if (multifilesink->next_file != GST_MULTI_FILE_SINK_NEXT_KEY_UNIT_EVENT ||
          !gst_video_event_is_force_key_unit (event))
        goto out;

      gst_video_event_parse_downstream_force_key_unit (event, &timestamp,
          &stream_time, &running_time, &all_headers, &count);

      if (multifilesink->force_key_unit_count != -1 &&
          multifilesink->force_key_unit_count == count)
        goto out;

      multifilesink->force_key_unit_count = count;

      if (multifilesink->file) {
        duration = GST_CLOCK_TIME_NONE;
        offset = offset_end = -1;
        filename = g_strdup_printf (multifilesink->filename,
            multifilesink->index);
        gst_multi_file_sink_post_message_full (multifilesink, timestamp,
            duration, offset, offset_end, running_time, stream_time, filename);

        g_free (filename);

        gst_multi_file_sink_close_file (multifilesink, NULL);

      }

      if (multifilesink->file == NULL) {
        if (!gst_multi_file_sink_open_next_file (multifilesink))
          goto stdio_write_error;
      }

      break;
    }
    default:
      break;
  }

out:
  return res;

stdio_write_error:
  GST_ELEMENT_ERROR (multifilesink, RESOURCE, WRITE,
      ("Error while writing to file."), (NULL));
  return FALSE;
}

static gboolean
gst_multi_file_sink_open_next_file (GstMultiFileSink * multifilesink)
{
  char *filename;

  g_return_val_if_fail (multifilesink->file == NULL, FALSE);

  gst_multi_file_sink_ensure_max_files (multifilesink);
  filename = g_strdup_printf (multifilesink->filename, multifilesink->index);
  multifilesink->file = g_fopen (filename, "wb");
  if (multifilesink->file == NULL) {
    g_free (filename);
    return FALSE;
  }

  GST_INFO_OBJECT (multifilesink, "opening file %s", filename);
  multifilesink->files = g_slist_append (multifilesink->files, filename);
  multifilesink->n_files += 1;

  multifilesink->cur_file_size = 0;
  return TRUE;
}

static void
gst_multi_file_sink_close_file (GstMultiFileSink * multifilesink,
    GstBuffer * buffer)
{
  char *filename;

  fclose (multifilesink->file);
  multifilesink->file = NULL;

  if (buffer) {
    filename = g_strdup_printf (multifilesink->filename, multifilesink->index);
    gst_multi_file_sink_post_message (multifilesink, buffer, filename);
    g_free (filename);
  }

  multifilesink->index++;
}<|MERGE_RESOLUTION|>--- conflicted
+++ resolved
@@ -192,28 +192,8 @@
   return multi_file_sync_next_type;
 }
 
-<<<<<<< HEAD
 #define gst_multi_file_sink_parent_class parent_class
 G_DEFINE_TYPE (GstMultiFileSink, gst_multi_file_sink, GST_TYPE_BASE_SINK);
-=======
-GST_BOILERPLATE (GstMultiFileSink, gst_multi_file_sink, GstBaseSink,
-    GST_TYPE_BASE_SINK);
-
-static void
-gst_multi_file_sink_base_init (gpointer g_class)
-{
-  GstElementClass *gstelement_class = GST_ELEMENT_CLASS (g_class);
-
-  GST_DEBUG_CATEGORY_INIT (gst_multi_file_sink_debug, "multifilesink", 0,
-      "multifilesink element");
-
-  gst_element_class_add_static_pad_template (gstelement_class, &sinktemplate);
-  gst_element_class_set_details_simple (gstelement_class, "Multi-File Sink",
-      "Sink/File",
-      "Write buffers to a sequentially named set of files",
-      "David Schleef <ds@schleef.org>");
-}
->>>>>>> f18f2389
 
 static void
 gst_multi_file_sink_class_init (GstMultiFileSinkClass * klass)
@@ -298,7 +278,7 @@
       GST_DEBUG_FUNCPTR (gst_multi_file_sink_render_list);
   gstbasesink_class->set_caps =
       GST_DEBUG_FUNCPTR (gst_multi_file_sink_set_caps);
-<<<<<<< HEAD
+  gstbasesink_class->event = GST_DEBUG_FUNCPTR (gst_multi_file_sink_event);
 
   GST_DEBUG_CATEGORY_INIT (gst_multi_file_sink_debug, "multifilesink", 0,
       "multifilesink element");
@@ -309,9 +289,6 @@
       "Sink/File",
       "Write buffers to a sequentially named set of files",
       "David Schleef <ds@schleef.org>");
-=======
-  gstbasesink_class->event = GST_DEBUG_FUNCPTR (gst_multi_file_sink_event);
->>>>>>> f18f2389
 }
 
 static void
@@ -510,16 +487,19 @@
 
   for (i = 0; i < sink->n_streamheaders; i++) {
     GstBuffer *hdr;
+    guint8 *sdata;
+    gsize ssize;
     int ret;
 
     hdr = sink->streamheaders[i];
-
-    ret = fwrite (GST_BUFFER_DATA (hdr), GST_BUFFER_SIZE (hdr), 1, sink->file);
+    sdata = gst_buffer_map (hdr, &ssize, NULL, GST_MAP_READ);
+    ret = fwrite (sdata, ssize, 1, sink->file);
+    gst_buffer_unmap (hdr, sdata, ssize);
 
     if (ret != 1)
       return FALSE;
 
-    sink->cur_file_size += GST_BUFFER_SIZE (hdr);
+    sink->cur_file_size += ssize;
   }
 
   return TRUE;
@@ -596,8 +576,7 @@
         gst_multi_file_sink_write_stream_headers (multifilesink);
       }
 
-      ret = fwrite (GST_BUFFER_DATA (buffer), GST_BUFFER_SIZE (buffer), 1,
-          multifilesink->file);
+      ret = fwrite (data, size, 1, multifilesink->file);
       if (ret != 1)
         goto stdio_write_error;
 
@@ -608,26 +587,11 @@
           goto stdio_write_error;
       }
 
-<<<<<<< HEAD
-        if (multifilesink->streamheaders) {
-          for (i = 0; i < multifilesink->n_streamheaders; i++) {
-            guint8 *sdata;
-            gsize ssize;
-
-            sdata = gst_buffer_map (multifilesink->streamheaders[i], &ssize,
-                NULL, GST_MAP_READ);
-            ret = fwrite (data, ssize, 1, multifilesink->file);
-            gst_buffer_unmap (multifilesink->streamheaders[i], sdata, ssize);
-            if (ret != 1)
-              goto stdio_write_error;
-          }
-        }
-      }
+      if (!gst_multi_file_sink_write_stream_headers (multifilesink))
+        goto stdio_write_error;
 
       ret = fwrite (data, size, 1, multifilesink->file);
-=======
-      ret = fwrite (GST_BUFFER_DATA (buffer), GST_BUFFER_SIZE (buffer), 1,
-          multifilesink->file);
+
       if (ret != 1)
         goto stdio_write_error;
 
@@ -635,7 +599,7 @@
     case GST_MULTI_FILE_SINK_NEXT_MAX_SIZE:{
       guint64 new_size;
 
-      new_size = multifilesink->cur_file_size + GST_BUFFER_SIZE (buffer);
+      new_size = multifilesink->cur_file_size + size;
       if (new_size > multifilesink->max_file_size) {
 
         GST_INFO_OBJECT (multifilesink, "current size: %" G_GUINT64_FORMAT
@@ -654,14 +618,12 @@
         gst_multi_file_sink_write_stream_headers (multifilesink);
       }
 
-      ret = fwrite (GST_BUFFER_DATA (buffer), GST_BUFFER_SIZE (buffer), 1,
-          multifilesink->file);
-
->>>>>>> f18f2389
+      ret = fwrite (data, size, 1, multifilesink->file);
+
       if (ret != 1)
         goto stdio_write_error;
 
-      multifilesink->cur_file_size += GST_BUFFER_SIZE (buffer);
+      multifilesink->cur_file_size += size;
       break;
     }
     default:
@@ -701,32 +663,37 @@
   }
 }
 
-static GstBufferListItem
-buffer_list_calc_size (GstBuffer ** buf, guint group, guint idx, gpointer data)
+static gboolean
+buffer_list_calc_size (GstBuffer ** buf, guint idx, gpointer data)
 {
   guint *p_size = data;
   guint buf_size;
 
-  buf_size = GST_BUFFER_SIZE (*buf);
-  GST_TRACE ("buffer %u in group %u has size %u", idx, group, buf_size);
+  buf_size = gst_buffer_get_size (*buf);
+  GST_TRACE ("buffer %u has size %" G_GSIZE_FORMAT, idx, buf_size);
   *p_size += buf_size;
 
-  return GST_BUFFER_LIST_CONTINUE;
-}
-
-static GstBufferListItem
-buffer_list_copy_data (GstBuffer ** buf, guint group, guint idx, gpointer data)
+  return TRUE;
+}
+
+static gboolean
+buffer_list_copy_data (GstBuffer ** buf, guint idx, gpointer data)
 {
   GstBuffer *dest = data;
-
-  if (group == 0 && idx == 0)
-    gst_buffer_copy_metadata (dest, *buf, GST_BUFFER_COPY_ALL);
-
-  memcpy (GST_BUFFER_DATA (dest) + GST_BUFFER_SIZE (dest),
-      GST_BUFFER_DATA (*buf), GST_BUFFER_SIZE (*buf));
-  GST_BUFFER_SIZE (dest) += GST_BUFFER_SIZE (*buf);
-
-  return GST_BUFFER_LIST_CONTINUE;
+  guint num, i;
+
+  if (idx == 0)
+    gst_buffer_copy_into (dest, *buf, GST_BUFFER_COPY_METADATA, 0, -1);
+
+  num = gst_buffer_n_memory (*buf);
+  for (i = 0; i < num; ++i) {
+    GstMemory *mem;
+
+    mem = gst_buffer_peek_memory (*buf, i, GST_MAP_READ);
+    gst_buffer_take_memory (dest, -1, gst_memory_ref (mem));
+  }
+
+  return TRUE;
 }
 
 /* Our assumption for now is that the buffers in a buffer list should always
@@ -743,10 +710,9 @@
 
   /* copy all buffers in the list into one single buffer, so we can use
    * the normal render function (FIXME: optimise to avoid the memcpy) */
-  buf = gst_buffer_new_and_alloc (size);
-  GST_BUFFER_SIZE (buf) = 0;
+  buf = gst_buffer_new ();
   gst_buffer_list_foreach (list, buffer_list_copy_data, buf);
-  g_assert (GST_BUFFER_SIZE (buf) == size);
+  g_assert (gst_buffer_get_size (buf) == size);
 
   gst_multi_file_sink_render (sink, buf);
   gst_buffer_unref (buf);
