--- conflicted
+++ resolved
@@ -2611,13 +2611,8 @@
           g_signal_connect_data (G_OBJECT (sinkpad), "notify::tags",
           G_CALLBACK (notify_tags_cb), ntdata, (GClosureNotify) g_free,
           (GConnectFlags) 0);
-<<<<<<< HEAD
       g_object_set_data (G_OBJECT (sinkpad), "playbin.notify_tags_handler",
-          (gpointer) notify_tags_handler);
-=======
-      g_object_set_data (G_OBJECT (sinkpad), "playbin2.notify_tags_handler",
           (gpointer) (guintptr) notify_tags_handler);
->>>>>>> ceea972b
 
       /* store the pad in the array */
       GST_DEBUG_OBJECT (playbin, "pad %p added to array", sinkpad);
@@ -2719,13 +2714,8 @@
     gulong notify_tags_handler;
 
     notify_tags_handler =
-<<<<<<< HEAD
-        (gulong) g_object_get_data (G_OBJECT (peer),
+        (guintptr) g_object_get_data (G_OBJECT (peer),
         "playbin.notify_tags_handler");
-=======
-        (guintptr) g_object_get_data (G_OBJECT (peer),
-        "playbin2.notify_tags_handler");
->>>>>>> ceea972b
     if (notify_tags_handler != 0)
       g_signal_handler_disconnect (G_OBJECT (peer), notify_tags_handler);
     g_object_set_data (G_OBJECT (peer), "playbin.notify_tags_handler", NULL);
