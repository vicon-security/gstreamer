--- conflicted
+++ resolved
@@ -169,7 +169,7 @@
  * <title>Embedding the video window in your application</title>
  * By default, playbin (or rather the video sinks used) will create their own
  * window. Applications will usually want to force output to a window of their
- * own, however. This can be done using the #GstXOverlay interface, which most
+ * own, however. This can be done using the #GstVideoOverlay interface, which most
  * video sinks implement. See the documentation there for more details.
  * </refsect2>
  * <refsect2>
@@ -228,23 +228,16 @@
 
 #include <gst/gst-i18n-plugin.h>
 #include <gst/pbutils/pbutils.h>
-<<<<<<< HEAD
 #include <gst/audio/streamvolume.h>
-=======
-#include <gst/interfaces/streamvolume.h>
-#include <gst/interfaces/xoverlay.h>
+#include <gst/video/videooverlay.h>
 #include <gst/interfaces/navigation.h>
-#include <gst/interfaces/colorbalance.h>
->>>>>>> 87d41b87
-
+#include <gst/video/colorbalance.h>
 #include "gstplay-enum.h"
 #include "gstplay-marshal.h"
 #include "gstplayback.h"
 #include "gstplaysink.h"
 #include "gstsubtitleoverlay.h"
-
 #include "gst/glib-compat-private.h"
-
 GST_DEBUG_CATEGORY_STATIC (gst_play_bin_debug);
 #define GST_CAT_DEFAULT gst_play_bin_debug
 
@@ -587,10 +580,7 @@
   id = 0;                                \
 }
 
-static void gst_play_bin_implements_interface_init (gpointer g_iface,
-    gpointer g_iface_data);
-static void gst_play_bin_xoverlay_init (gpointer g_iface,
-    gpointer g_iface_data);
+static void gst_play_bin_overlay_init (gpointer g_iface, gpointer g_iface_data);
 static void gst_play_bin_navigation_init (gpointer g_iface,
     gpointer g_iface_data);
 static void gst_play_bin_colorbalance_init (gpointer g_iface,
@@ -614,15 +604,11 @@
       (GInstanceInitFunc) gst_play_bin_init,
       NULL
     };
-    static const GInterfaceInfo impl_info = {
-      gst_play_bin_implements_interface_init,
-      NULL, NULL
-    };
     static const GInterfaceInfo svol_info = {
       NULL, NULL, NULL
     };
-    static const GInterfaceInfo xov_info = {
-      gst_play_bin_xoverlay_init,
+    static const GInterfaceInfo ov_info = {
+      gst_play_bin_overlay_init,
       NULL, NULL
     };
     static const GInterfaceInfo nav_info = {
@@ -637,12 +623,10 @@
     gst_play_bin_type = g_type_register_static (GST_TYPE_PIPELINE,
         "GstPlayBin", &gst_play_bin_info, 0);
 
-    g_type_add_interface_static (gst_play_bin_type,
-        GST_TYPE_IMPLEMENTS_INTERFACE, &impl_info);
     g_type_add_interface_static (gst_play_bin_type, GST_TYPE_STREAM_VOLUME,
         &svol_info);
-    g_type_add_interface_static (gst_play_bin_type, GST_TYPE_X_OVERLAY,
-        &xov_info);
+    g_type_add_interface_static (gst_play_bin_type, GST_TYPE_VIDEO_OVERLAY,
+        &ov_info);
     g_type_add_interface_static (gst_play_bin_type, GST_TYPE_NAVIGATION,
         &nav_info);
     g_type_add_interface_static (gst_play_bin_type, GST_TYPE_COLOR_BALANCE,
@@ -4077,67 +4061,51 @@
 }
 
 static void
-gst_play_bin_xoverlay_expose (GstXOverlay * overlay)
+gst_play_bin_overlay_expose (GstVideoOverlay * overlay)
 {
   GstPlayBin *playbin = GST_PLAY_BIN (overlay);
 
-  gst_x_overlay_expose (GST_X_OVERLAY (playbin->playsink));
+  gst_video_overlay_expose (GST_VIDEO_OVERLAY (playbin->playsink));
 }
 
 static void
-gst_play_bin_xoverlay_handle_events (GstXOverlay * overlay,
+gst_play_bin_overlay_handle_events (GstVideoOverlay * overlay,
     gboolean handle_events)
 {
   GstPlayBin *playbin = GST_PLAY_BIN (overlay);
 
-  gst_x_overlay_handle_events (GST_X_OVERLAY (playbin->playsink),
+  gst_video_overlay_handle_events (GST_VIDEO_OVERLAY (playbin->playsink),
       handle_events);
 }
 
 static void
-gst_play_bin_xoverlay_set_render_rectangle (GstXOverlay * overlay, gint x,
+gst_play_bin_overlay_set_render_rectangle (GstVideoOverlay * overlay, gint x,
     gint y, gint width, gint height)
 {
   GstPlayBin *playbin = GST_PLAY_BIN (overlay);
 
-  gst_x_overlay_set_render_rectangle (GST_X_OVERLAY (playbin->playsink), x, y,
-      width, height);
+  gst_video_overlay_set_render_rectangle (GST_VIDEO_OVERLAY (playbin->playsink),
+      x, y, width, height);
 }
 
 static void
-gst_play_bin_xoverlay_set_window_handle (GstXOverlay * overlay, guintptr handle)
+gst_play_bin_overlay_set_window_handle (GstVideoOverlay * overlay,
+    guintptr handle)
 {
   GstPlayBin *playbin = GST_PLAY_BIN (overlay);
 
-  gst_x_overlay_set_window_handle (GST_X_OVERLAY (playbin->playsink), handle);
+  gst_video_overlay_set_window_handle (GST_VIDEO_OVERLAY (playbin->playsink),
+      handle);
 }
 
 static void
-gst_play_bin_xoverlay_init (gpointer g_iface, gpointer g_iface_data)
-{
-  GstXOverlayClass *iface = (GstXOverlayClass *) g_iface;
-  iface->expose = gst_play_bin_xoverlay_expose;
-  iface->handle_events = gst_play_bin_xoverlay_handle_events;
-  iface->set_render_rectangle = gst_play_bin_xoverlay_set_render_rectangle;
-  iface->set_window_handle = gst_play_bin_xoverlay_set_window_handle;
-}
-
-static gboolean
-gst_play_bin_implements_interface_supported (GstImplementsInterface * iface,
-    GType type)
-{
-  if (type == GST_TYPE_X_OVERLAY || type == GST_TYPE_STREAM_VOLUME ||
-      type == GST_TYPE_NAVIGATION || type == GST_TYPE_COLOR_BALANCE)
-    return TRUE;
-  else
-    return FALSE;
-}
-
-static void
-gst_play_bin_implements_interface_init (gpointer g_iface, gpointer g_iface_data)
-{
-  GstImplementsInterfaceClass *iface = (GstImplementsInterfaceClass *) g_iface;
-  iface->supported = gst_play_bin_implements_interface_supported;
+gst_play_bin_overlay_init (gpointer g_iface, gpointer g_iface_data)
+{
+  GstVideoOverlayInterface *iface = (GstVideoOverlayInterface *) g_iface;
+  iface->expose = gst_play_bin_overlay_expose;
+  iface->handle_events = gst_play_bin_overlay_handle_events;
+  iface->set_render_rectangle = gst_play_bin_overlay_set_render_rectangle;
+  iface->set_window_handle = gst_play_bin_overlay_set_window_handle;
 }
 
 static void
@@ -4199,7 +4167,7 @@
 static void
 gst_play_bin_colorbalance_init (gpointer g_iface, gpointer g_iface_data)
 {
-  GstColorBalanceClass *iface = (GstColorBalanceClass *) g_iface;
+  GstColorBalanceInterface *iface = (GstColorBalanceInterface *) g_iface;
 
   iface->list_channels = gst_play_bin_colorbalance_list_channels;
   iface->set_value = gst_play_bin_colorbalance_set_value;
