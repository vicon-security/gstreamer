/*
 * Copyright (C) 2009 Sebastian Dröge <sebastian.droege@collabora.co.uk>
 *
 * This library is free software; you can redistribute it and/or
 * modify it under the terms of the GNU Library General Public
 * License as published by the Free Software Foundation; either
 * version 2 of the License, or (at your option) any later version.
 *
 * This library is distributed in the hope that it will be useful,
 * but WITHOUT ANY WARRANTY; without even the implied warranty of
 * MERCHANTABILITY or FITNESS FOR A PARTICULAR PURPOSE.  See the GNU
 * Library General Public License for more details.
 *
 * You should have received a copy of the GNU Library General Public
 * License along with this library; if not, write to the
 * Free Software Foundation, Inc., 59 Temple Place - Suite 330,
 * Boston, MA 02111-1307, USA.
 */

/**
 * SECTION:element-subtitleoverlay
 *
 * #GstBin that auto-magically overlays a video stream with subtitles by
 * autoplugging the required elements.
 *
 * It supports raw, timestamped text, different textual subtitle formats and
 * DVD subpicture subtitles.
 *
 * <refsect2>
 * <title>Examples</title>
 * |[
 * gst-launch -v filesrc location=test.mkv ! matroskademux name=demux ! "video/x-h264" ! queue2 ! decodebin ! subtitleoverlay name=overlay ! videoconvert ! autovideosink  demux. ! "video/x-dvd-subpicture" ! queue2 ! overlay.
 * ]| This will play back the given Matroska file with h264 video and subpicture subtitles.
 * </refsect2>
 */

#ifdef HAVE_CONFIG_H
#include "config.h"
#endif

#include "gstsubtitleoverlay.h"

#include <gst/gstfilter.h>
#include <gst/pbutils/missing-plugins.h>
#include <gst/video/video.h>
#include <string.h>

GST_DEBUG_CATEGORY_STATIC (subtitle_overlay_debug);
#define GST_CAT_DEFAULT subtitle_overlay_debug

#define IS_SUBTITLE_CHAIN_IGNORE_ERROR(flow) \
  G_UNLIKELY (flow == GST_FLOW_ERROR || flow == GST_FLOW_NOT_NEGOTIATED)

#define IS_VIDEO_CHAIN_IGNORE_ERROR(flow) \
  G_UNLIKELY (flow == GST_FLOW_ERROR)

static GstStaticPadTemplate srctemplate = GST_STATIC_PAD_TEMPLATE ("src",
    GST_PAD_SRC,
    GST_PAD_ALWAYS,
    GST_STATIC_CAPS_ANY);

static GstStaticPadTemplate video_sinktemplate =
GST_STATIC_PAD_TEMPLATE ("video_sink",
    GST_PAD_SINK,
    GST_PAD_ALWAYS,
    GST_STATIC_CAPS_ANY);

static GstStaticPadTemplate subtitle_sinktemplate =
GST_STATIC_PAD_TEMPLATE ("subtitle_sink",
    GST_PAD_SINK,
    GST_PAD_ALWAYS,
    GST_STATIC_CAPS_ANY);

enum
{
  PROP_0,
  PROP_SILENT,
  PROP_FONT_DESC,
  PROP_SUBTITLE_ENCODING
};

#define gst_subtitle_overlay_parent_class parent_class
G_DEFINE_TYPE (GstSubtitleOverlay, gst_subtitle_overlay, GST_TYPE_BIN);

static GQuark _subtitle_overlay_event_marker_id = 0;

static void
do_async_start (GstSubtitleOverlay * self)
{
  if (!self->do_async) {
    GstMessage *msg = gst_message_new_async_start (GST_OBJECT_CAST (self));

    GST_DEBUG_OBJECT (self, "Posting async-start");
    GST_BIN_CLASS (parent_class)->handle_message (GST_BIN_CAST (self), msg);
    self->do_async = TRUE;
  }
}

static void
do_async_done (GstSubtitleOverlay * self)
{
  if (self->do_async) {
    GstMessage *msg =
        gst_message_new_async_done (GST_OBJECT_CAST (self), FALSE);

    GST_DEBUG_OBJECT (self, "Posting async-done");
    GST_BIN_CLASS (parent_class)->handle_message (GST_BIN_CAST (self), msg);
    self->do_async = FALSE;
  }
}

static GstProbeReturn
_pad_blocked_cb (GstPad * pad, GstProbeType type, gpointer type_data,
    gpointer user_data);

static void
block_video (GstSubtitleOverlay * self)
{
  if (self->video_block_id != 0)
    return;

  if (self->video_block_pad) {
    self->video_block_id =
        gst_pad_add_probe (self->video_block_pad, GST_PROBE_TYPE_BLOCK,
        _pad_blocked_cb, gst_object_ref (self),
        (GDestroyNotify) gst_object_unref);
  }
}

static void
unblock_video (GstSubtitleOverlay * self)
{
  if (self->video_block_id) {
    gst_pad_remove_probe (self->video_block_pad, self->video_block_id);
    self->video_sink_blocked = FALSE;
    self->video_block_id = 0;
  }
}

static void
block_subtitle (GstSubtitleOverlay * self)
{
  if (self->subtitle_block_id != 0)
    return;

  if (self->subtitle_block_pad) {
    self->subtitle_block_id =
        gst_pad_add_probe (self->subtitle_block_pad, GST_PROBE_TYPE_BLOCK,
        _pad_blocked_cb, gst_object_ref (self),
        (GDestroyNotify) gst_object_unref);
  }
}

static void
unblock_subtitle (GstSubtitleOverlay * self)
{
  if (self->subtitle_block_id) {
    gst_pad_remove_probe (self->subtitle_block_pad, self->subtitle_block_id);
    self->subtitle_sink_blocked = FALSE;
    self->subtitle_block_id = 0;
  }
}

static void
gst_subtitle_overlay_finalize (GObject * object)
{
  GstSubtitleOverlay *self = GST_SUBTITLE_OVERLAY (object);

  if (self->lock) {
    g_mutex_free (self->lock);
    self->lock = NULL;
  }

  if (self->factories_lock) {
    g_mutex_free (self->factories_lock);
    self->factories_lock = NULL;
  }

  if (self->factories)
    gst_plugin_feature_list_free (self->factories);
  self->factories = NULL;
  gst_caps_replace (&self->factory_caps, NULL);

  if (self->font_desc) {
    g_free (self->font_desc);
    self->font_desc = NULL;
  }

  if (self->encoding) {
    g_free (self->encoding);
    self->encoding = NULL;
  }

  G_OBJECT_CLASS (parent_class)->finalize (object);
}

static gboolean
_is_renderer (GstElementFactory * factory)
{
  const gchar *klass, *name;

  klass = gst_element_factory_get_klass (factory);
  name = gst_plugin_feature_get_name (GST_PLUGIN_FEATURE_CAST (factory));

  if (strstr (klass, "Overlay/Subtitle") != NULL ||
      strstr (klass, "Overlay/SubPicture") != NULL)
    return TRUE;
  if (strcmp (name, "textoverlay") == 0)
    return TRUE;
  return FALSE;
}

static gboolean
_is_parser (GstElementFactory * factory)
{
  const gchar *klass;

  klass = gst_element_factory_get_klass (factory);

  if (strstr (klass, "Parser/Subtitle") != NULL)
    return TRUE;
  return FALSE;
}

static const gchar *_sub_pad_names[] = { "subpicture", "subpicture_sink",
  "text", "text_sink",
  "subtitle_sink", "subtitle"
};

static GstCaps *
_get_sub_caps (GstElementFactory * factory)
{
  const GList *templates;
  GList *walk;
  gboolean is_parser = _is_parser (factory);

  templates = gst_element_factory_get_static_pad_templates (factory);
  for (walk = (GList *) templates; walk; walk = g_list_next (walk)) {
    GstStaticPadTemplate *templ = walk->data;

    if (templ->direction == GST_PAD_SINK && templ->presence == GST_PAD_ALWAYS) {
      gboolean found = FALSE;

      if (is_parser) {
        found = TRUE;
      } else {
        guint i;

        for (i = 0; i < G_N_ELEMENTS (_sub_pad_names); i++) {
          if (strcmp (templ->name_template, _sub_pad_names[i]) == 0) {
            found = TRUE;
            break;
          }
        }
      }
      if (found)
        return gst_static_caps_get (&templ->static_caps);
    }
  }
  return NULL;
}

static gboolean
_factory_filter (GstPluginFeature * feature, GstCaps ** subcaps)
{
  GstElementFactory *factory;
  guint rank;
  const gchar *name;
  const GList *templates;
  GList *walk;
  gboolean is_renderer;
  GstCaps *templ_caps = NULL;
  gboolean have_video_sink = FALSE;

  /* we only care about element factories */
  if (!GST_IS_ELEMENT_FACTORY (feature))
    return FALSE;

  factory = GST_ELEMENT_FACTORY_CAST (feature);

  /* only select elements with autoplugging rank or textoverlay */
  name = gst_plugin_feature_get_name (feature);
  rank = gst_plugin_feature_get_rank (feature);
  if (strcmp ("textoverlay", name) != 0 && rank < GST_RANK_MARGINAL)
    return FALSE;

  /* Check if it's a renderer or a parser */
  if (_is_renderer (factory)) {
    is_renderer = TRUE;
  } else if (_is_parser (factory)) {
    is_renderer = FALSE;
  } else {
    return FALSE;
  }

  /* Check if there's a video sink in case of a renderer */
  if (is_renderer) {
    templates = gst_element_factory_get_static_pad_templates (factory);
    for (walk = (GList *) templates; walk; walk = g_list_next (walk)) {
      GstStaticPadTemplate *templ = walk->data;

      /* we only care about the always-sink templates */
      if (templ->direction == GST_PAD_SINK && templ->presence == GST_PAD_ALWAYS) {
        if (strcmp (templ->name_template, "video") == 0 ||
            strcmp (templ->name_template, "video_sink") == 0) {
          have_video_sink = TRUE;
        }
      }
    }
  }
  templ_caps = _get_sub_caps (factory);

  if (is_renderer && have_video_sink && templ_caps) {
    GstCaps *tmp;

    GST_DEBUG ("Found renderer element %s (%s) with caps %" GST_PTR_FORMAT,
        gst_element_factory_get_longname (factory),
        gst_plugin_feature_get_name (feature), templ_caps);
    tmp = gst_caps_union (*subcaps, templ_caps);
    gst_caps_unref (templ_caps);
    gst_caps_replace (subcaps, tmp);
    gst_caps_unref (tmp);
    return TRUE;
  } else if (!is_renderer && !have_video_sink && templ_caps) {
    GstCaps *tmp;

    GST_DEBUG ("Found parser element %s (%s) with caps %" GST_PTR_FORMAT,
        gst_element_factory_get_longname (factory),
        gst_plugin_feature_get_name (feature), templ_caps);
    tmp = gst_caps_union (*subcaps, templ_caps);
    gst_caps_unref (templ_caps);
    gst_caps_replace (subcaps, tmp);
    gst_caps_unref (tmp);
    return TRUE;
  } else {
    if (templ_caps)
      gst_caps_unref (templ_caps);
    return FALSE;
  }
}

/* Call with factories_lock! */
static gboolean
gst_subtitle_overlay_update_factory_list (GstSubtitleOverlay * self)
{
  if (!self->factories
      || self->factories_cookie !=
      gst_default_registry_get_feature_list_cookie ()) {
    GstCaps *subcaps;
    GList *factories;

    subcaps = gst_caps_new_empty ();

    factories = gst_default_registry_feature_filter (
        (GstPluginFeatureFilter) _factory_filter, FALSE, &subcaps);
    GST_DEBUG_OBJECT (self, "Created factory caps: %" GST_PTR_FORMAT, subcaps);
    gst_caps_replace (&self->factory_caps, subcaps);
    gst_caps_unref (subcaps);
    if (self->factories)
      gst_plugin_feature_list_free (self->factories);
    self->factories = factories;
    self->factories_cookie = gst_default_registry_get_feature_list_cookie ();
  }

  return (self->factories != NULL);
}

G_LOCK_DEFINE_STATIC (_factory_caps);
static GstCaps *_factory_caps = NULL;
static guint32 _factory_caps_cookie = 0;

GstCaps *
gst_subtitle_overlay_create_factory_caps (void)
{
  GList *factories;
  GstCaps *subcaps = NULL;

  G_LOCK (_factory_caps);
  if (!_factory_caps
      || _factory_caps_cookie !=
      gst_default_registry_get_feature_list_cookie ()) {
    if (_factory_caps)
      gst_caps_unref (_factory_caps);
    _factory_caps = gst_caps_new_empty ();

    factories = gst_default_registry_feature_filter (
        (GstPluginFeatureFilter) _factory_filter, FALSE, &_factory_caps);
    GST_DEBUG ("Created factory caps: %" GST_PTR_FORMAT, _factory_caps);
    gst_plugin_feature_list_free (factories);
    _factory_caps_cookie = gst_default_registry_get_feature_list_cookie ();
  }
  subcaps = gst_caps_ref (_factory_caps);
  G_UNLOCK (_factory_caps);

  return subcaps;
}

static gboolean
_filter_factories_for_caps (GstElementFactory * factory, const GstCaps * caps)
{
  GstCaps *fcaps = _get_sub_caps (factory);
  gboolean ret = (fcaps) ? gst_caps_can_intersect (fcaps, caps) : FALSE;

  if (fcaps)
    gst_caps_unref (fcaps);

  if (ret)
    gst_object_ref (factory);
  return ret;
}

static gint
_sort_by_ranks (GstPluginFeature * f1, GstPluginFeature * f2)
{
  gint diff;
  const gchar *rname1, *rname2;

  diff = gst_plugin_feature_get_rank (f2) - gst_plugin_feature_get_rank (f1);
  if (diff != 0)
    return diff;

  /* If the ranks are the same sort by name to get deterministic results */
  rname1 = gst_plugin_feature_get_name (f1);
  rname2 = gst_plugin_feature_get_name (f2);

  diff = strcmp (rname1, rname2);

  return diff;
}

static GstPad *
_get_sub_pad (GstElement * element)
{
  GstPad *pad;
  guint i;

  for (i = 0; i < G_N_ELEMENTS (_sub_pad_names); i++) {
    pad = gst_element_get_static_pad (element, _sub_pad_names[i]);
    if (pad)
      return pad;
  }
  return NULL;
}

static GstPad *
_get_video_pad (GstElement * element)
{
  static const gchar *pad_names[] = { "video", "video_sink" };
  GstPad *pad;
  guint i;

  for (i = 0; i < G_N_ELEMENTS (pad_names); i++) {
    pad = gst_element_get_static_pad (element, pad_names[i]);
    if (pad)
      return pad;
  }
  return NULL;
}

static gboolean
_create_element (GstSubtitleOverlay * self, GstElement ** element,
    const gchar * factory_name, GstElementFactory * factory,
    const gchar * element_name, gboolean mandatory)
{
  GstElement *elt;

  g_assert (!factory || !factory_name);

  if (factory_name) {
    elt = gst_element_factory_make (factory_name, element_name);
  } else {
    factory_name =
        gst_plugin_feature_get_name (GST_PLUGIN_FEATURE_CAST (factory));
    elt = gst_element_factory_create (factory, element_name);
  }

  if (G_UNLIKELY (!elt)) {
    if (!factory) {
      GstMessage *msg;

      msg =
          gst_missing_element_message_new (GST_ELEMENT_CAST (self),
          factory_name);
      gst_element_post_message (GST_ELEMENT_CAST (self), msg);

      if (mandatory)
        GST_ELEMENT_ERROR (self, CORE, MISSING_PLUGIN, (NULL),
            ("no '%s' plugin found", factory_name));
      else
        GST_ELEMENT_WARNING (self, CORE, MISSING_PLUGIN, (NULL),
            ("no '%s' plugin found", factory_name));
    } else {
      if (mandatory) {
        GST_ELEMENT_ERROR (self, CORE, FAILED, (NULL),
            ("can't instantiate '%s'", factory_name));
      } else {
        GST_ELEMENT_WARNING (self, CORE, FAILED, (NULL),
            ("can't instantiate '%s'", factory_name));
      }
    }

    return FALSE;
  }

  if (G_UNLIKELY (gst_element_set_state (elt,
              GST_STATE_READY) != GST_STATE_CHANGE_SUCCESS)) {
    gst_object_unref (elt);
    if (mandatory) {
      GST_ELEMENT_ERROR (self, CORE, STATE_CHANGE, (NULL),
          ("failed to set '%s' to READY", factory_name));
    } else {
      GST_WARNING_OBJECT (self, "Failed to set '%s' to READY", factory_name);
    }
    return FALSE;
  }

  if (G_UNLIKELY (!gst_bin_add (GST_BIN_CAST (self), gst_object_ref (elt)))) {
    gst_element_set_state (elt, GST_STATE_NULL);
    gst_object_unref (elt);
    if (mandatory) {
      GST_ELEMENT_ERROR (self, CORE, FAILED, (NULL),
          ("failed to add '%s' to subtitleoverlay", factory_name));
    } else {
      GST_WARNING_OBJECT (self, "Failed to add '%s' to subtitleoverlay",
          factory_name);
    }
    return FALSE;
  }

  gst_element_sync_state_with_parent (elt);
  *element = elt;
  return TRUE;
}

static void
_remove_element (GstSubtitleOverlay * self, GstElement ** element)
{
  if (*element) {
    gst_bin_remove (GST_BIN_CAST (self), *element);
    gst_element_set_state (*element, GST_STATE_NULL);
    gst_object_unref (*element);
    *element = NULL;
  }
}

static void
_generate_update_segment_event (GstSegment * segment, GstEvent ** event1)
{
  GstEvent *event;
  GstStructure *structure;

  event = gst_event_new_segment (segment);
  structure = gst_event_writable_structure (event);
  gst_structure_id_set (structure, _subtitle_overlay_event_marker_id,
      G_TYPE_BOOLEAN, TRUE, NULL);
  *event1 = event;
}

static gboolean
_setup_passthrough (GstSubtitleOverlay * self)
{
  GstPad *src, *sink;
  GstElement *identity;

  GST_DEBUG_OBJECT (self, "Doing video passthrough");

  if (self->passthrough_identity) {
    GST_DEBUG_OBJECT (self, "Already in passthrough mode");
    goto out;
  }

  /* Unlink & destroy everything */
  gst_ghost_pad_set_target (GST_GHOST_PAD_CAST (self->srcpad), NULL);
  gst_ghost_pad_set_target (GST_GHOST_PAD_CAST (self->video_sinkpad), NULL);
  gst_ghost_pad_set_target (GST_GHOST_PAD_CAST (self->subtitle_sinkpad), NULL);
  self->silent_property = NULL;
  _remove_element (self, &self->post_colorspace);
  _remove_element (self, &self->overlay);
  _remove_element (self, &self->parser);
  _remove_element (self, &self->renderer);
  _remove_element (self, &self->pre_colorspace);
  _remove_element (self, &self->passthrough_identity);

  if (G_UNLIKELY (!_create_element (self, &self->passthrough_identity,
              "identity", NULL, "passthrough-identity", TRUE))) {
    return FALSE;
  }

  identity = self->passthrough_identity;
  g_object_set (G_OBJECT (identity), "silent", TRUE, "signal-handoffs", FALSE,
      NULL);

  /* Set src ghostpad target */
  src = gst_element_get_static_pad (self->passthrough_identity, "src");
  if (G_UNLIKELY (!src)) {
    GST_ELEMENT_ERROR (self, CORE, PAD, (NULL),
        ("Failed to get srcpad from identity"));
    return FALSE;
  }

  if (G_UNLIKELY (!gst_ghost_pad_set_target (GST_GHOST_PAD_CAST (self->srcpad),
              src))) {
    GST_ELEMENT_ERROR (self, CORE, PAD, (NULL),
        ("Failed to set srcpad target"));
    gst_object_unref (src);
    return FALSE;
  }
  gst_object_unref (src);

  sink = gst_element_get_static_pad (self->passthrough_identity, "sink");
  if (G_UNLIKELY (!sink)) {
    GST_ELEMENT_ERROR (self, CORE, PAD, (NULL),
        ("Failed to get sinkpad from identity"));
    return FALSE;
  }

  /* Send segment to the identity. This is dropped because identity
   * is not linked downstream yet */
  if (self->video_segment.format != GST_FORMAT_UNDEFINED) {
    GstEvent *event1;

    _generate_update_segment_event (&self->video_segment, &event1);
    GST_DEBUG_OBJECT (self,
        "Pushing video segment event: %" GST_PTR_FORMAT, event1);
    gst_pad_send_event (sink, event1);
  }

  /* Link sink ghostpads to identity */
  if (G_UNLIKELY (!gst_ghost_pad_set_target (GST_GHOST_PAD_CAST
              (self->video_sinkpad), sink))) {
    GST_ELEMENT_ERROR (self, CORE, PAD, (NULL),
        ("Failed to set video sinkpad target"));
    gst_object_unref (sink);
    return FALSE;
  }
  gst_object_unref (sink);

  GST_DEBUG_OBJECT (self, "Video passthrough setup successfully");

out:
  /* Unblock pads */
  unblock_video (self);
  unblock_subtitle (self);

  return TRUE;
}

/* Must be called with subtitleoverlay lock! */
static void
gst_subtitle_overlay_set_fps (GstSubtitleOverlay * self)
{
  GObjectClass *gobject_class;
  GParamSpec *pspec;

  if (!self->parser || self->fps_d == 0)
    return;

  gobject_class = G_OBJECT_GET_CLASS (self->parser);
  pspec = g_object_class_find_property (gobject_class, "video-fps");
  if (!pspec || pspec->value_type != GST_TYPE_FRACTION)
    return;

  GST_DEBUG_OBJECT (self, "Updating video-fps property in parser");
  g_object_set (self->parser, "video-fps", self->fps_n, self->fps_d, NULL);
}

static const gchar *
_get_silent_property (GstElement * element, gboolean * invert)
{
  static const struct
  {
    const gchar *name;
    gboolean invert;
  } properties[] = { {
  "silent", FALSE}, {
  "enable", TRUE}};
  GObjectClass *gobject_class;
  GParamSpec *pspec;
  guint i;

  gobject_class = G_OBJECT_GET_CLASS (element);

  for (i = 0; i < G_N_ELEMENTS (properties); i++) {
    pspec = g_object_class_find_property (gobject_class, properties[i].name);
    if (pspec && pspec->value_type == G_TYPE_BOOLEAN) {
      *invert = properties[i].invert;
      return properties[i].name;
    }
  }
  return NULL;
}

static gboolean
_has_subtitle_encoding_property (GstElement * element)
{
  GParamSpec *pspec;

  pspec =
      g_object_class_find_property (G_OBJECT_GET_CLASS (element),
      "subtitle-encoding");
  return (pspec && pspec->value_type == G_TYPE_STRING);
}

static gboolean
_has_font_desc_property (GstElement * element)
{
  GParamSpec *pspec;

  pspec =
      g_object_class_find_property (G_OBJECT_GET_CLASS (element), "font-desc");
  return (pspec && pspec->value_type == G_TYPE_STRING);
}

static GstProbeReturn
_pad_blocked_cb (GstPad * pad, GstProbeType type, gpointer type_data,
    gpointer user_data)
{
  GstSubtitleOverlay *self = GST_SUBTITLE_OVERLAY_CAST (user_data);
  GstCaps *subcaps;
  GList *l, *factories = NULL;

  GST_DEBUG_OBJECT (pad, "Pad blocked");

  GST_SUBTITLE_OVERLAY_LOCK (self);
  if (pad == self->video_block_pad)
    self->video_sink_blocked = TRUE;
  else if (pad == self->subtitle_block_pad)
    self->subtitle_sink_blocked = TRUE;

  /* Now either both or the video sink are blocked */

  /* Get current subtitle caps */
  subcaps = self->subcaps;
  if (!subcaps) {
    GstPad *peer;

    peer = gst_pad_get_peer (self->subtitle_sinkpad);
    if (peer) {
      subcaps = gst_pad_get_current_caps (peer);
      if (!subcaps) {
        subcaps = gst_pad_get_caps (peer, NULL);
        if (!gst_caps_is_fixed (subcaps)) {
          gst_caps_unref (subcaps);
          subcaps = NULL;
        }
      }
      gst_object_unref (peer);
    }
    gst_caps_replace (&self->subcaps, subcaps);
    if (subcaps)
      gst_caps_unref (subcaps);
  }
  GST_DEBUG_OBJECT (self, "Current subtitle caps: %" GST_PTR_FORMAT, subcaps);

  /* If there are no subcaps but the subtitle sink is blocked upstream
   * must behave wrong as there are no fixed caps set for the first
   * buffer or in-order event */
  if (G_UNLIKELY (!subcaps && self->subtitle_sink_blocked)) {
    GST_ELEMENT_WARNING (self, CORE, NEGOTIATION, (NULL),
        ("Subtitle sink is blocked but we have no subtitle caps"));
    subcaps = NULL;
  }

  if (self->subtitle_error || (self->silent && !self->silent_property)) {
    _setup_passthrough (self);
    do_async_done (self);
    goto out;
  }

  /* Now do something with the caps */
  if (subcaps && !self->subtitle_flush) {
    GstPad *target =
        gst_ghost_pad_get_target (GST_GHOST_PAD_CAST (self->subtitle_sinkpad));

    if (target && gst_pad_accept_caps (target, subcaps)) {
      GST_DEBUG_OBJECT (pad, "Target accepts caps");

      gst_object_unref (target);

      /* Unblock pads */
      unblock_video (self);
      unblock_subtitle (self);

      goto out;
    } else if (target) {
      gst_object_unref (target);
    }
  }

  if (self->subtitle_sink_blocked && !self->video_sink_blocked) {
    GST_DEBUG_OBJECT (self, "Subtitle sink blocked but video not blocked");
    block_video (self);
    goto out;
  }

  self->subtitle_flush = FALSE;

  /* Find our factories */
  g_mutex_lock (self->factories_lock);
  gst_subtitle_overlay_update_factory_list (self);
  if (subcaps) {
    factories = gst_filter_run (self->factories,
        (GstFilterFunc) _filter_factories_for_caps, FALSE, subcaps);
    if (!factories) {
      GstMessage *msg;

      msg = gst_missing_decoder_message_new (GST_ELEMENT_CAST (self), subcaps);
      gst_element_post_message (GST_ELEMENT_CAST (self), msg);
      GST_ELEMENT_WARNING (self, CORE, MISSING_PLUGIN, (NULL),
          ("no suitable subtitle plugin found"));
      subcaps = NULL;
      self->subtitle_error = TRUE;
    }
  }
  g_mutex_unlock (self->factories_lock);

  if (!subcaps) {
    _setup_passthrough (self);
    do_async_done (self);
    goto out;
  }

  /* Now the interesting parts are done: subtitle overlaying! */

  /* Sort the factories by rank */
  factories = g_list_sort (factories, (GCompareFunc) _sort_by_ranks);

  for (l = factories; l; l = l->next) {
    GstElementFactory *factory = l->data;
    gboolean is_renderer = _is_renderer (factory);
    GstElement *element;
    GstPad *sink, *src;

    /* Unlink & destroy everything */

    gst_ghost_pad_set_target (GST_GHOST_PAD_CAST (self->srcpad), NULL);
    gst_ghost_pad_set_target (GST_GHOST_PAD_CAST (self->video_sinkpad), NULL);
    gst_ghost_pad_set_target (GST_GHOST_PAD_CAST (self->subtitle_sinkpad),
        NULL);
    self->silent_property = NULL;
    _remove_element (self, &self->post_colorspace);
    _remove_element (self, &self->overlay);
    _remove_element (self, &self->parser);
    _remove_element (self, &self->renderer);
    _remove_element (self, &self->pre_colorspace);
    _remove_element (self, &self->passthrough_identity);

    GST_DEBUG_OBJECT (self, "Trying factory '%s'",
        GST_STR_NULL (gst_plugin_feature_get_name (GST_PLUGIN_FEATURE_CAST
                (factory))));

    if (G_UNLIKELY ((is_renderer
                && !_create_element (self, &self->renderer, NULL, factory,
                    "renderer", FALSE)) || (!is_renderer
                && !_create_element (self, &self->parser, NULL, factory,
                    "parser", FALSE))))
      continue;

    element = is_renderer ? self->renderer : self->parser;

    /* If this is a parser, create textoverlay and link video and the parser to it
     * Else link the renderer to the output colorspace */
    if (!is_renderer) {
      GstElement *overlay;
      GstPad *video_peer;

      /* Try to get the latest video framerate */
      video_peer = gst_pad_get_peer (self->video_sinkpad);
      if (video_peer) {
        GstCaps *video_caps;

        video_caps = gst_pad_get_current_caps (video_peer);
        if (!video_caps) {
          video_caps = gst_pad_get_caps (video_peer, NULL);
          if (!gst_caps_is_fixed (video_caps)) {
            gst_caps_unref (video_caps);
            video_caps = NULL;
          }
        }

        if (video_caps) {
          GstVideoInfo info;

          if (gst_video_info_from_caps (&info, video_caps)) {
            if (self->fps_n != info.fps_n || self->fps_d != info.fps_d) {
              GST_DEBUG_OBJECT (self, "New video fps: %d/%d", info.fps_n,
                  info.fps_d);
              self->fps_n = info.fps_n;
              self->fps_d = info.fps_d;
            }
          }
        }

        if (video_caps)
          gst_caps_unref (video_caps);
        gst_object_unref (video_peer);
      }

      if (_has_subtitle_encoding_property (self->parser))
        g_object_set (self->parser, "subtitle-encoding", self->encoding, NULL);

      /* Try to set video fps on the parser */
      gst_subtitle_overlay_set_fps (self);

      /* First link everything internally */
      if (G_UNLIKELY (!_create_element (self, &self->overlay, "textoverlay",
                  NULL, "overlay", FALSE))) {
        continue;
      }
      overlay = self->overlay;
      self->silent_property = "silent";
      self->silent_property_invert = FALSE;

      /* Set some properties */
      g_object_set (G_OBJECT (overlay),
          "halign", "center", "valign", "bottom", "wait-text", FALSE, NULL);
      if (self->font_desc)
        g_object_set (G_OBJECT (overlay), "font-desc", self->font_desc, NULL);

      src = gst_element_get_static_pad (element, "src");
      if (G_UNLIKELY (!src)) {
        continue;
      }

      sink = gst_element_get_static_pad (overlay, "text_sink");
      if (G_UNLIKELY (!sink)) {
        GST_WARNING_OBJECT (self, "Can't get text sink from textoverlay");
        gst_object_unref (src);
        continue;
      }

      if (G_UNLIKELY (gst_pad_link (src, sink) != GST_PAD_LINK_OK)) {
        GST_WARNING_OBJECT (self, "Can't link parser to textoverlay");
        gst_object_unref (sink);
        gst_object_unref (src);
        continue;
      }
      gst_object_unref (sink);
      gst_object_unref (src);

      if (G_UNLIKELY (!_create_element (self, &self->post_colorspace,
<<<<<<< HEAD
                  "videoconvert", NULL, "post-colorspace", FALSE))) {
=======
                  COLORSPACE, NULL, "post-colorspace", FALSE))) {
>>>>>>> 9a8a989a
        continue;
      }

      src = gst_element_get_static_pad (overlay, "src");
      if (G_UNLIKELY (!src)) {
        GST_WARNING_OBJECT (self, "Can't get src pad from overlay");
        continue;
      }

      sink = gst_element_get_static_pad (self->post_colorspace, "sink");
      if (G_UNLIKELY (!sink)) {
<<<<<<< HEAD
        GST_WARNING_OBJECT (self, "Can't get sink pad from videoconvert");
=======
        GST_WARNING_OBJECT (self, "Can't get sink pad from " COLORSPACE);
>>>>>>> 9a8a989a
        gst_object_unref (src);
        continue;
      }

      if (G_UNLIKELY (gst_pad_link (src, sink) != GST_PAD_LINK_OK)) {
<<<<<<< HEAD
        GST_WARNING_OBJECT (self, "Can't link overlay with videoconvert");
=======
        GST_WARNING_OBJECT (self, "Can't link overlay with " COLORSPACE);
>>>>>>> 9a8a989a
        gst_object_unref (src);
        gst_object_unref (sink);
        continue;
      }
      gst_object_unref (src);
      gst_object_unref (sink);

      if (G_UNLIKELY (!_create_element (self, &self->pre_colorspace,
<<<<<<< HEAD
                  "videoconvert", NULL, "pre-colorspace", FALSE))) {
=======
                  COLORSPACE, NULL, "pre-colorspace", FALSE))) {
>>>>>>> 9a8a989a
        continue;
      }

      sink = gst_element_get_static_pad (overlay, "video_sink");
      if (G_UNLIKELY (!sink)) {
        GST_WARNING_OBJECT (self, "Can't get video sink from textoverlay");
        continue;
      }

      src = gst_element_get_static_pad (self->pre_colorspace, "src");
      if (G_UNLIKELY (!src)) {
<<<<<<< HEAD
        GST_WARNING_OBJECT (self, "Can't get srcpad from videoconvert");
=======
        GST_WARNING_OBJECT (self, "Can't get srcpad from " COLORSPACE);
>>>>>>> 9a8a989a
        gst_object_unref (sink);
        continue;
      }

      if (G_UNLIKELY (gst_pad_link (src, sink) != GST_PAD_LINK_OK)) {
<<<<<<< HEAD
        GST_WARNING_OBJECT (self, "Can't link videoconvert to textoverlay");
=======
        GST_WARNING_OBJECT (self, "Can't link " COLORSPACE " to textoverlay");
>>>>>>> 9a8a989a
        gst_object_unref (src);
        gst_object_unref (sink);
        continue;
      }
      gst_object_unref (src);
      gst_object_unref (sink);

      /* Set src ghostpad target */
      src = gst_element_get_static_pad (self->post_colorspace, "src");
      if (G_UNLIKELY (!src)) {
<<<<<<< HEAD
        GST_WARNING_OBJECT (self, "Can't get src pad from videoconvert");
=======
        GST_WARNING_OBJECT (self, "Can't get src pad from " COLORSPACE);
>>>>>>> 9a8a989a
        continue;
      }

      if (G_UNLIKELY (!gst_ghost_pad_set_target (GST_GHOST_PAD_CAST
                  (self->srcpad), src))) {
        GST_WARNING_OBJECT (self, "Can't set srcpad target");
        gst_object_unref (src);
        continue;
      }
      gst_object_unref (src);

      /* Send segments to the parser/overlay if necessary. These are not sent
       * outside this element because of the proxy pad event function */
      if (self->video_segment.format != GST_FORMAT_UNDEFINED) {
        GstEvent *event1;

        sink = gst_element_get_static_pad (self->pre_colorspace, "sink");
        if (G_UNLIKELY (!sink)) {
<<<<<<< HEAD
          GST_WARNING_OBJECT (self, "Can't get sink pad from videoconvert");
=======
          GST_WARNING_OBJECT (self, "Can't get sink pad from " COLORSPACE);
>>>>>>> 9a8a989a
          continue;
        }

        _generate_update_segment_event (&self->video_segment, &event1);
        GST_DEBUG_OBJECT (self,
            "Pushing video segment event: %" GST_PTR_FORMAT, event1);
        gst_pad_send_event (sink, event1);

        gst_object_unref (sink);
      }

      if (self->subtitle_segment.format != GST_FORMAT_UNDEFINED) {
        GstEvent *event1;

        sink = gst_element_get_static_pad (element, "sink");
        if (G_UNLIKELY (!sink)) {
          GST_WARNING_OBJECT (self, "Failed to get subpad");
          continue;
        }

        _generate_update_segment_event (&self->subtitle_segment, &event1);
        GST_DEBUG_OBJECT (self,
            "Pushing subtitle segment event: %" GST_PTR_FORMAT, event1);
        gst_pad_send_event (sink, event1);

        gst_object_unref (sink);
      }

      /* Set the sink ghostpad targets */
      sink = gst_element_get_static_pad (self->pre_colorspace, "sink");
      if (G_UNLIKELY (!sink)) {
<<<<<<< HEAD
        GST_WARNING_OBJECT (self, "Can't get sink pad from videoconvert");
=======
        GST_WARNING_OBJECT (self, "Can't get sink pad from " COLORSPACE);
>>>>>>> 9a8a989a
        continue;
      }

      if (G_UNLIKELY (!gst_ghost_pad_set_target (GST_GHOST_PAD_CAST
                  (self->video_sinkpad), sink))) {
        GST_WARNING_OBJECT (self, "Can't set video sinkpad target");
        gst_object_unref (sink);
        continue;
      }
      gst_object_unref (sink);

      /* Link subtitle identity to subtitle pad of our element */
      sink = gst_element_get_static_pad (element, "sink");
      if (G_UNLIKELY (!sink)) {
        GST_WARNING_OBJECT (self, "Failed to get subpad");
        continue;
      }

      if (G_UNLIKELY (!gst_ghost_pad_set_target (GST_GHOST_PAD_CAST
                  (self->subtitle_sinkpad), sink))) {
        GST_WARNING_OBJECT (self, "Failed to set subtitle sink target");
        gst_object_unref (sink);
        continue;
      }
      gst_object_unref (sink);
    } else {
      const gchar *name =
          gst_plugin_feature_get_name (GST_PLUGIN_FEATURE_CAST (factory));

      if (strcmp (name, "textoverlay") == 0) {
        /* Set some textoverlay specific properties */
        g_object_set (G_OBJECT (element),
            "halign", "center", "valign", "bottom", "wait-text", FALSE, NULL);
        if (self->font_desc)
          g_object_set (G_OBJECT (element), "font-desc", self->font_desc, NULL);
        self->silent_property = "silent";
        self->silent_property_invert = FALSE;
      } else {
        self->silent_property =
            _get_silent_property (element, &self->silent_property_invert);
        if (_has_subtitle_encoding_property (self->renderer))
          g_object_set (self->renderer, "subtitle-encoding", self->encoding,
              NULL);
        if (_has_font_desc_property (self->renderer))
          g_object_set (self->renderer, "font-desc", self->font_desc, NULL);
      }

      /* First link everything internally */
      if (G_UNLIKELY (!_create_element (self, &self->post_colorspace,
<<<<<<< HEAD
                  "videoconvert", NULL, "post-colorspace", FALSE))) {
=======
                  COLORSPACE, NULL, "post-colorspace", FALSE))) {
>>>>>>> 9a8a989a
        continue;
      }

      src = gst_element_get_static_pad (element, "src");
      if (G_UNLIKELY (!src)) {
        GST_WARNING_OBJECT (self, "Can't get src pad from renderer");
        continue;
      }

      sink = gst_element_get_static_pad (self->post_colorspace, "sink");
      if (G_UNLIKELY (!sink)) {
<<<<<<< HEAD
        GST_WARNING_OBJECT (self, "Can't get sink pad from videoconvert");
=======
        GST_WARNING_OBJECT (self, "Can't get sink pad from " COLORSPACE);
>>>>>>> 9a8a989a
        gst_object_unref (src);
        continue;
      }

      if (G_UNLIKELY (gst_pad_link (src, sink) != GST_PAD_LINK_OK)) {
<<<<<<< HEAD
        GST_WARNING_OBJECT (self, "Can't link renderer with videoconvert");
=======
        GST_WARNING_OBJECT (self, "Can't link renderer with " COLORSPACE);
>>>>>>> 9a8a989a
        gst_object_unref (src);
        gst_object_unref (sink);
        continue;
      }
      gst_object_unref (src);
      gst_object_unref (sink);

      if (G_UNLIKELY (!_create_element (self, &self->pre_colorspace,
<<<<<<< HEAD
                  "videoconvert", NULL, "pre-colorspace", FALSE))) {
=======
                  COLORSPACE, NULL, "pre-colorspace", FALSE))) {
>>>>>>> 9a8a989a
        continue;
      }

      sink = _get_video_pad (element);
      if (G_UNLIKELY (!sink)) {
        GST_WARNING_OBJECT (self, "Can't get video sink from renderer");
        continue;
      }

      src = gst_element_get_static_pad (self->pre_colorspace, "src");
      if (G_UNLIKELY (!src)) {
<<<<<<< HEAD
        GST_WARNING_OBJECT (self, "Can't get srcpad from videoconvert");
=======
        GST_WARNING_OBJECT (self, "Can't get srcpad from " COLORSPACE);
>>>>>>> 9a8a989a
        gst_object_unref (sink);
        continue;
      }

      if (G_UNLIKELY (gst_pad_link (src, sink) != GST_PAD_LINK_OK)) {
<<<<<<< HEAD
        GST_WARNING_OBJECT (self, "Can't link videoconvert to renderer");
=======
        GST_WARNING_OBJECT (self, "Can't link " COLORSPACE " to renderer");
>>>>>>> 9a8a989a
        gst_object_unref (src);
        gst_object_unref (sink);
        continue;
      }
      gst_object_unref (src);
      gst_object_unref (sink);

      /* Set src ghostpad target */
      src = gst_element_get_static_pad (self->post_colorspace, "src");
      if (G_UNLIKELY (!src)) {
<<<<<<< HEAD
        GST_WARNING_OBJECT (self, "Can't get src pad from videoconvert");
=======
        GST_WARNING_OBJECT (self, "Can't get src pad from " COLORSPACE);
>>>>>>> 9a8a989a
        continue;
      }

      if (G_UNLIKELY (!gst_ghost_pad_set_target (GST_GHOST_PAD_CAST
                  (self->srcpad), src))) {
        GST_WARNING_OBJECT (self, "Can't set srcpad target");
        gst_object_unref (src);
        continue;
      }
      gst_object_unref (src);

      /* Send segments to the renderer if necessary. These are not sent
       * outside this element because of the proxy pad event handler */
      if (self->video_segment.format != GST_FORMAT_UNDEFINED) {
        GstEvent *event1;

        sink = gst_element_get_static_pad (self->pre_colorspace, "sink");
        if (G_UNLIKELY (!sink)) {
<<<<<<< HEAD
          GST_WARNING_OBJECT (self, "Can't get sink pad from videoconvert");
=======
          GST_WARNING_OBJECT (self, "Can't get sink pad from " COLORSPACE);
>>>>>>> 9a8a989a
          continue;
        }

        _generate_update_segment_event (&self->video_segment, &event1);
        GST_DEBUG_OBJECT (self,
            "Pushing video segment event: %" GST_PTR_FORMAT, event1);
        gst_pad_send_event (sink, event1);
        gst_object_unref (sink);
      }

      if (self->subtitle_segment.format != GST_FORMAT_UNDEFINED) {
        GstEvent *event1;

        sink = _get_sub_pad (element);
        if (G_UNLIKELY (!sink)) {
          GST_WARNING_OBJECT (self, "Failed to get subpad");
          continue;
        }

        _generate_update_segment_event (&self->subtitle_segment, &event1);
        GST_DEBUG_OBJECT (self,
            "Pushing subtitle segment event: %" GST_PTR_FORMAT, event1);
        gst_pad_send_event (sink, event1);
        gst_object_unref (sink);
      }

      /* Set the sink ghostpad targets */
      sink = gst_element_get_static_pad (self->pre_colorspace, "sink");
      if (G_UNLIKELY (!sink)) {
<<<<<<< HEAD
        GST_WARNING_OBJECT (self, "Can't get sink pad from videoconvert");
=======
        GST_WARNING_OBJECT (self, "Can't get sink pad from " COLORSPACE);
>>>>>>> 9a8a989a
        continue;
      }

      if (G_UNLIKELY (!gst_ghost_pad_set_target (GST_GHOST_PAD_CAST
                  (self->video_sinkpad), sink))) {
        GST_WARNING_OBJECT (self, "Can't set video sinkpad target");
        gst_object_unref (sink);
        continue;
      }
      gst_object_unref (sink);

      sink = _get_sub_pad (element);
      if (G_UNLIKELY (!sink)) {
        GST_WARNING_OBJECT (self, "Failed to get subpad");
        continue;
      }

      if (G_UNLIKELY (!gst_ghost_pad_set_target (GST_GHOST_PAD_CAST
                  (self->subtitle_sinkpad), sink))) {
        GST_WARNING_OBJECT (self, "Failed to set subtitle sink target");
        gst_object_unref (sink);
        continue;
      }
      gst_object_unref (sink);
    }

    break;
  }

  if (G_UNLIKELY (l == NULL)) {
    GST_ELEMENT_WARNING (self, CORE, FAILED, (NULL),
        ("Failed to find any usable factories"));
    self->subtitle_error = TRUE;
    _setup_passthrough (self);
    do_async_done (self);
  } else {
    GST_DEBUG_OBJECT (self, "Everything worked, unblocking pads");
    unblock_video (self);
    unblock_subtitle (self);
    do_async_done (self);
  }

out:
  if (factories)
    gst_plugin_feature_list_free (factories);
  GST_SUBTITLE_OVERLAY_UNLOCK (self);

  return GST_PROBE_OK;
}

static GstStateChangeReturn
gst_subtitle_overlay_change_state (GstElement * element,
    GstStateChange transition)
{
  GstSubtitleOverlay *self = GST_SUBTITLE_OVERLAY (element);
  GstStateChangeReturn ret = GST_STATE_CHANGE_SUCCESS;

  switch (transition) {
    case GST_STATE_CHANGE_NULL_TO_READY:
      GST_DEBUG_OBJECT (self, "State change NULL->READY");
      g_mutex_lock (self->factories_lock);
      if (G_UNLIKELY (!gst_subtitle_overlay_update_factory_list (self))) {
        g_mutex_unlock (self->factories_lock);
        return GST_STATE_CHANGE_FAILURE;
      }
      g_mutex_unlock (self->factories_lock);

      GST_SUBTITLE_OVERLAY_LOCK (self);
      /* Set the internal pads to blocking */
      block_video (self);
      block_subtitle (self);
      GST_SUBTITLE_OVERLAY_UNLOCK (self);
      break;
    case GST_STATE_CHANGE_READY_TO_PAUSED:
      GST_DEBUG_OBJECT (self, "State change READY->PAUSED");
      gst_segment_init (&self->video_segment, GST_FORMAT_UNDEFINED);
      gst_segment_init (&self->subtitle_segment, GST_FORMAT_UNDEFINED);

      self->fps_n = self->fps_d = 0;

      self->subtitle_flush = FALSE;
      self->subtitle_error = FALSE;

      self->downstream_chain_error = FALSE;

      do_async_start (self);
      ret = GST_STATE_CHANGE_ASYNC;

      break;
    case GST_STATE_CHANGE_PAUSED_TO_PLAYING:
      GST_DEBUG_OBJECT (self, "State change PAUSED->PLAYING");
    default:
      break;
  }

  {
    GstStateChangeReturn bret;

    bret = GST_ELEMENT_CLASS (parent_class)->change_state (element, transition);
    GST_DEBUG_OBJECT (self, "Base class state changed returned: %d", bret);
    if (G_UNLIKELY (bret == GST_STATE_CHANGE_FAILURE))
      return ret;
    else if (bret == GST_STATE_CHANGE_ASYNC)
      ret = bret;
    else if (G_UNLIKELY (bret == GST_STATE_CHANGE_NO_PREROLL)) {
      do_async_done (self);
      ret = bret;
    }
  }

  switch (transition) {
    case GST_STATE_CHANGE_PLAYING_TO_PAUSED:
      GST_DEBUG_OBJECT (self, "State change PLAYING->PAUSED");
      break;
    case GST_STATE_CHANGE_PAUSED_TO_READY:
      GST_DEBUG_OBJECT (self, "State change PAUSED->READY");
      do_async_done (self);

      break;
    case GST_STATE_CHANGE_READY_TO_NULL:
      GST_DEBUG_OBJECT (self, "State change READY->NULL");

      GST_SUBTITLE_OVERLAY_LOCK (self);
      gst_caps_replace (&self->subcaps, NULL);

      /* Unlink ghost pads */
      gst_ghost_pad_set_target (GST_GHOST_PAD_CAST (self->srcpad), NULL);
      gst_ghost_pad_set_target (GST_GHOST_PAD_CAST (self->video_sinkpad), NULL);
      gst_ghost_pad_set_target (GST_GHOST_PAD_CAST (self->subtitle_sinkpad),
          NULL);

      /* Unblock pads */
      unblock_video (self);
      unblock_subtitle (self);

      /* Remove elements */
      self->silent_property = NULL;
      _remove_element (self, &self->post_colorspace);
      _remove_element (self, &self->overlay);
      _remove_element (self, &self->parser);
      _remove_element (self, &self->renderer);
      _remove_element (self, &self->pre_colorspace);
      _remove_element (self, &self->passthrough_identity);
      GST_SUBTITLE_OVERLAY_UNLOCK (self);

      break;
    default:
      break;
  }

  return ret;
}

static void
gst_subtitle_overlay_handle_message (GstBin * bin, GstMessage * message)
{
  GstSubtitleOverlay *self = GST_SUBTITLE_OVERLAY_CAST (bin);

  if (GST_MESSAGE_TYPE (message) == GST_MESSAGE_ERROR) {
    GstObject *src = GST_MESSAGE_SRC (message);

    /* Convert error messages from the subtitle pipeline to
     * warnings and switch to passthrough mode */
    if (src && (
            (self->overlay
                && gst_object_has_ancestor (src,
                    GST_OBJECT_CAST (self->overlay))) || (self->parser
                && gst_object_has_ancestor (src,
                    GST_OBJECT_CAST (self->parser))) || (self->renderer
                && gst_object_has_ancestor (src,
                    GST_OBJECT_CAST (self->renderer))))) {
      GError *err = NULL;
      gchar *debug = NULL;
      GstMessage *wmsg;

      gst_message_parse_error (message, &err, &debug);
      GST_DEBUG_OBJECT (self,
          "Got error message from subtitle element %s: %s (%s)",
          GST_MESSAGE_SRC_NAME (message), GST_STR_NULL (err->message),
          GST_STR_NULL (debug));

      wmsg = gst_message_new_warning (src, err, debug);
      gst_message_unref (message);
      g_error_free (err);
      g_free (debug);
      message = wmsg;

      GST_SUBTITLE_OVERLAY_LOCK (self);
      self->subtitle_error = TRUE;

      block_subtitle (self);
      block_video (self);
      GST_SUBTITLE_OVERLAY_UNLOCK (self);
    }
  }

  GST_BIN_CLASS (parent_class)->handle_message (bin, message);
}

static void
gst_subtitle_overlay_get_property (GObject * object, guint prop_id,
    GValue * value, GParamSpec * pspec)
{
  GstSubtitleOverlay *self = GST_SUBTITLE_OVERLAY_CAST (object);

  switch (prop_id) {
    case PROP_SILENT:
      g_value_set_boolean (value, self->silent);
      break;
    case PROP_FONT_DESC:
      GST_SUBTITLE_OVERLAY_LOCK (self);
      g_value_set_string (value, self->font_desc);
      GST_SUBTITLE_OVERLAY_UNLOCK (self);
      break;
    case PROP_SUBTITLE_ENCODING:
      GST_SUBTITLE_OVERLAY_LOCK (self);
      g_value_set_string (value, self->encoding);
      GST_SUBTITLE_OVERLAY_UNLOCK (self);
      break;
    default:
      G_OBJECT_WARN_INVALID_PROPERTY_ID (object, prop_id, pspec);
      break;
  }
}

static void
gst_subtitle_overlay_set_property (GObject * object, guint prop_id,
    const GValue * value, GParamSpec * pspec)
{
  GstSubtitleOverlay *self = GST_SUBTITLE_OVERLAY_CAST (object);

  switch (prop_id) {
    case PROP_SILENT:
      GST_SUBTITLE_OVERLAY_LOCK (self);
      self->silent = g_value_get_boolean (value);
      if (self->silent_property) {
        gboolean silent = self->silent;

        if (self->silent_property_invert)
          silent = !silent;

        if (self->overlay)
          g_object_set (self->overlay, self->silent_property, silent, NULL);
        else if (self->renderer)
          g_object_set (self->renderer, self->silent_property, silent, NULL);
      } else {
        block_subtitle (self);
        block_video (self);
      }
      GST_SUBTITLE_OVERLAY_UNLOCK (self);
      break;
    case PROP_FONT_DESC:
      GST_SUBTITLE_OVERLAY_LOCK (self);
      g_free (self->font_desc);
      self->font_desc = g_value_dup_string (value);
      if (self->overlay)
        g_object_set (self->overlay, "font-desc", self->font_desc, NULL);
      else if (self->renderer && _has_font_desc_property (self->renderer))
        g_object_set (self->renderer, "font-desc", self->font_desc, NULL);
      GST_SUBTITLE_OVERLAY_UNLOCK (self);
      break;
    case PROP_SUBTITLE_ENCODING:
      GST_SUBTITLE_OVERLAY_LOCK (self);
      g_free (self->encoding);
      self->encoding = g_value_dup_string (value);
      if (self->renderer && _has_subtitle_encoding_property (self->renderer))
        g_object_set (self->renderer, "subtitle-encoding", self->encoding,
            NULL);
      if (self->parser && _has_subtitle_encoding_property (self->parser))
        g_object_set (self->parser, "subtitle-encoding", self->encoding, NULL);
      GST_SUBTITLE_OVERLAY_UNLOCK (self);
      break;
    default:
      G_OBJECT_WARN_INVALID_PROPERTY_ID (object, prop_id, pspec);
      break;
  }
}

static void
gst_subtitle_overlay_class_init (GstSubtitleOverlayClass * klass)
{
  GObjectClass *gobject_class = (GObjectClass *) klass;
  GstElementClass *element_class = (GstElementClass *) klass;
  GstBinClass *bin_class = (GstBinClass *) klass;

  gobject_class->finalize = gst_subtitle_overlay_finalize;
  gobject_class->set_property = gst_subtitle_overlay_set_property;
  gobject_class->get_property = gst_subtitle_overlay_get_property;

  g_object_class_install_property (gobject_class, PROP_SILENT,
      g_param_spec_boolean ("silent",
          "Silent",
          "Whether to show subtitles", FALSE,
          G_PARAM_READWRITE | G_PARAM_STATIC_STRINGS));

  g_object_class_install_property (gobject_class, PROP_FONT_DESC,
      g_param_spec_string ("font-desc",
          "Subtitle font description",
          "Pango font description of font "
          "to be used for subtitle rendering", NULL,
          G_PARAM_READWRITE | G_PARAM_STATIC_STRINGS));

  g_object_class_install_property (gobject_class, PROP_SUBTITLE_ENCODING,
      g_param_spec_string ("subtitle-encoding", "subtitle encoding",
          "Encoding to assume if input subtitles are not in UTF-8 encoding. "
          "If not set, the GST_SUBTITLE_ENCODING environment variable will "
          "be checked for an encoding to use. If that is not set either, "
          "ISO-8859-15 will be assumed.", NULL,
          G_PARAM_READWRITE | G_PARAM_STATIC_STRINGS));

  gst_element_class_add_pad_template (element_class,
      gst_static_pad_template_get (&srctemplate));

  gst_element_class_add_pad_template (element_class,
      gst_static_pad_template_get (&video_sinktemplate));
  gst_element_class_add_pad_template (element_class,
      gst_static_pad_template_get (&subtitle_sinktemplate));

  gst_element_class_set_details_simple (element_class, "Subtitle Overlay",
      "Video/Overlay/Subtitle",
      "Overlays a video stream with subtitles",
      "Sebastian Dröge <sebastian.droege@collabora.co.uk>");

  element_class->change_state =
      GST_DEBUG_FUNCPTR (gst_subtitle_overlay_change_state);

  bin_class->handle_message =
      GST_DEBUG_FUNCPTR (gst_subtitle_overlay_handle_message);
}

static GstFlowReturn
gst_subtitle_overlay_src_proxy_chain (GstPad * proxypad, GstBuffer * buffer)
{
  GstPad *ghostpad;
  GstSubtitleOverlay *self;
  GstFlowReturn ret;

  ghostpad = GST_PAD_CAST (gst_pad_get_parent (proxypad));
  if (G_UNLIKELY (!ghostpad)) {
    gst_buffer_unref (buffer);
    return GST_FLOW_ERROR;
  }
  self = GST_SUBTITLE_OVERLAY_CAST (gst_pad_get_parent (ghostpad));
  if (G_UNLIKELY (!self || self->srcpad != ghostpad)) {
    gst_buffer_unref (buffer);
    gst_object_unref (ghostpad);
    return GST_FLOW_ERROR;
  }

  ret = gst_proxy_pad_chain_default (proxypad, buffer);

  if (IS_VIDEO_CHAIN_IGNORE_ERROR (ret)) {
    GST_ERROR_OBJECT (self, "Downstream chain error: %s",
        gst_flow_get_name (ret));
    self->downstream_chain_error = TRUE;
  }

  gst_object_unref (self);
  gst_object_unref (ghostpad);

  return ret;
}

static gboolean
gst_subtitle_overlay_src_proxy_event (GstPad * proxypad, GstEvent * event)
{
  GstPad *ghostpad = NULL;
  GstSubtitleOverlay *self = NULL;
  gboolean ret = FALSE;
  const GstStructure *s;

  ghostpad = GST_PAD_CAST (gst_pad_get_parent (proxypad));
  if (G_UNLIKELY (!ghostpad))
    goto out;
  self = GST_SUBTITLE_OVERLAY_CAST (gst_pad_get_parent (ghostpad));
  if (G_UNLIKELY (!self || self->srcpad != ghostpad))
    goto out;

  s = gst_event_get_structure (event);
  if (s && gst_structure_id_has_field (s, _subtitle_overlay_event_marker_id)) {
    GST_DEBUG_OBJECT (ghostpad, "Dropping event with marker: %" GST_PTR_FORMAT,
        event);
    gst_event_unref (event);
    event = NULL;
    ret = TRUE;
  } else {
    ret = gst_proxy_pad_event_default (proxypad, event);
    event = NULL;
  }

out:
  if (event)
    gst_event_unref (event);
  if (self)
    gst_object_unref (self);
  if (ghostpad)
    gst_object_unref (ghostpad);
  return ret;
}

static gboolean
gst_subtitle_overlay_video_sink_setcaps (GstSubtitleOverlay * self,
    GstCaps * caps)
{
  gboolean ret = TRUE;
  GstVideoInfo info;

  GST_DEBUG_OBJECT (self, "Setting caps: %" GST_PTR_FORMAT, caps);

  if (!gst_video_info_from_caps (&info, caps)) {
    GST_ERROR_OBJECT (self, "Failed to parse caps");
    ret = FALSE;
    goto out;
  }

  GST_SUBTITLE_OVERLAY_LOCK (self);
  if (self->fps_n != info.fps_n || self->fps_d != info.fps_d) {
    GST_DEBUG_OBJECT (self, "New video fps: %d/%d", info.fps_n, info.fps_d);
    self->fps_n = info.fps_n;
    self->fps_d = info.fps_d;
    gst_subtitle_overlay_set_fps (self);
  }
  GST_SUBTITLE_OVERLAY_UNLOCK (self);

out:
  return ret;
}

static gboolean
gst_subtitle_overlay_video_sink_event (GstPad * pad, GstEvent * event)
{
  GstSubtitleOverlay *self = GST_SUBTITLE_OVERLAY (gst_pad_get_parent (pad));
  gboolean ret;

  switch (GST_EVENT_TYPE (event)) {
    case GST_EVENT_FLUSH_STOP:
    {
      GST_DEBUG_OBJECT (pad,
          "Resetting video segment because of flush-stop event");
      gst_segment_init (&self->video_segment, GST_FORMAT_UNDEFINED);
      self->fps_n = self->fps_d = 0;
      break;
    }
    case GST_EVENT_CAPS:
    {
      GstCaps *caps;

      gst_event_parse_caps (event, &caps);
      ret = gst_subtitle_overlay_video_sink_setcaps (self, caps);
      if (!ret)
        goto done;
      break;
    }
    default:
      break;
  }

  ret = gst_proxy_pad_event_default (pad, gst_event_ref (event));

  if (GST_EVENT_TYPE (event) == GST_EVENT_SEGMENT) {
    GST_DEBUG_OBJECT (pad, "segment event: %" GST_PTR_FORMAT, event);
    gst_event_copy_segment (event, &self->video_segment);

    if (self->video_segment.format != GST_FORMAT_TIME)
      goto invalid_format;
  }

done:
  gst_event_unref (event);
  gst_object_unref (self);

  return ret;

  /* ERRORS */
invalid_format:
  {
    GST_ERROR_OBJECT (pad, "Newsegment event in non-time format: %s",
        gst_format_get_name (self->video_segment.format));
    ret = FALSE;
    goto done;
  }
}

static GstFlowReturn
gst_subtitle_overlay_video_sink_chain (GstPad * pad, GstBuffer * buffer)
{
  GstSubtitleOverlay *self = GST_SUBTITLE_OVERLAY (GST_PAD_PARENT (pad));
  GstFlowReturn ret = gst_proxy_pad_chain_default (pad, buffer);

  if (G_UNLIKELY (self->downstream_chain_error) || self->passthrough_identity) {
    return ret;
  } else if (IS_VIDEO_CHAIN_IGNORE_ERROR (ret)) {
    GST_DEBUG_OBJECT (self, "Subtitle renderer produced chain error: %s",
        gst_flow_get_name (ret));
    GST_SUBTITLE_OVERLAY_LOCK (self);
    self->subtitle_error = TRUE;
    block_subtitle (self);
    block_video (self);
    GST_SUBTITLE_OVERLAY_UNLOCK (self);

    return GST_FLOW_OK;
  }

  return ret;
}

static GstFlowReturn
gst_subtitle_overlay_subtitle_sink_chain (GstPad * pad, GstBuffer * buffer)
{
  GstSubtitleOverlay *self = GST_SUBTITLE_OVERLAY (GST_PAD_PARENT (pad));

  if (self->subtitle_error) {
    gst_buffer_unref (buffer);
    return GST_FLOW_OK;
  } else {
    GstFlowReturn ret = gst_proxy_pad_chain_default (pad, buffer);

    if (IS_SUBTITLE_CHAIN_IGNORE_ERROR (ret)) {
      GST_DEBUG_OBJECT (self, "Subtitle chain error: %s",
          gst_flow_get_name (ret));
      GST_SUBTITLE_OVERLAY_LOCK (self);
      self->subtitle_error = TRUE;
      block_subtitle (self);
      block_video (self);
      GST_SUBTITLE_OVERLAY_UNLOCK (self);

      return GST_FLOW_OK;
    }

    return ret;
  }
}

static GstCaps *
gst_subtitle_overlay_subtitle_sink_getcaps (GstPad * pad, GstCaps * filter)
{
  GstSubtitleOverlay *self = GST_SUBTITLE_OVERLAY (gst_pad_get_parent (pad));
  GstCaps *ret;

  g_mutex_lock (self->factories_lock);
  if (G_UNLIKELY (!gst_subtitle_overlay_update_factory_list (self)))
    ret = GST_CAPS_NONE;
  else if (filter)
    ret =
        gst_caps_intersect_full (filter, self->factory_caps,
        GST_CAPS_INTERSECT_FIRST);
  else
    ret = gst_caps_ref (self->factory_caps);
  g_mutex_unlock (self->factories_lock);

  GST_DEBUG_OBJECT (pad, "Returning subtitle caps %" GST_PTR_FORMAT, ret);

  gst_object_unref (self);

  return ret;
}

static gboolean
gst_subtitle_overlay_subtitle_sink_acceptcaps (GstPad * pad, GstCaps * caps)
{
  GstCaps *othercaps = gst_subtitle_overlay_subtitle_sink_getcaps (pad, NULL);
  gboolean ret = gst_caps_can_intersect (caps, othercaps);

  gst_caps_unref (othercaps);

  return ret;
}

static gboolean
gst_subtitle_overlay_subtitle_sink_setcaps (GstSubtitleOverlay * self,
    GstCaps * caps)
{
  gboolean ret = TRUE;
  GstPad *target = NULL;;

  GST_DEBUG_OBJECT (self, "Setting caps: %" GST_PTR_FORMAT, caps);

  target =
      gst_ghost_pad_get_target (GST_GHOST_PAD_CAST (self->subtitle_sinkpad));

  GST_SUBTITLE_OVERLAY_LOCK (self);
  gst_caps_replace (&self->subcaps, caps);

  if (target && gst_pad_accept_caps (target, caps)) {
    GST_DEBUG_OBJECT (self, "Target accepts caps");
    GST_SUBTITLE_OVERLAY_UNLOCK (self);
    goto out;
  }

  GST_DEBUG_OBJECT (self, "Target did not accept caps");

  self->subtitle_error = FALSE;
  block_subtitle (self);
  block_video (self);
  GST_SUBTITLE_OVERLAY_UNLOCK (self);

out:
  if (target)
    gst_object_unref (target);

  return ret;
}

static GstPadLinkReturn
gst_subtitle_overlay_subtitle_sink_link (GstPad * pad, GstPad * peer)
{
  GstSubtitleOverlay *self = GST_SUBTITLE_OVERLAY (gst_pad_get_parent (pad));
  GstPadLinkReturn ret;
  GstCaps *caps;

  GST_DEBUG_OBJECT (pad, "Linking pad to peer %" GST_PTR_FORMAT, peer);

  caps = gst_pad_get_current_caps (peer);
  if (!caps) {
    caps = gst_pad_get_caps (peer, NULL);
    if (!gst_caps_is_fixed (caps)) {
      gst_caps_unref (caps);
      caps = NULL;
    }
  }

  if (caps) {
    GST_SUBTITLE_OVERLAY_LOCK (self);
    GST_DEBUG_OBJECT (pad, "Have fixed peer caps: %" GST_PTR_FORMAT, caps);
    gst_caps_replace (&self->subcaps, caps);

    self->subtitle_error = FALSE;

    block_subtitle (self);
    block_video (self);
    GST_SUBTITLE_OVERLAY_UNLOCK (self);
    gst_caps_unref (caps);
  }

  ret = gst_ghost_pad_link_default (pad, peer);

  gst_object_unref (self);
  return ret;
}

static void
gst_subtitle_overlay_subtitle_sink_unlink (GstPad * pad)
{
  GstSubtitleOverlay *self =
      GST_SUBTITLE_OVERLAY (gst_object_ref (GST_PAD_PARENT (pad)));

  /* FIXME: Can't use gst_pad_get_parent() here because this is called with
   * the object lock from state changes
   */

  GST_DEBUG_OBJECT (pad, "Pad unlinking");
  gst_caps_replace (&self->subcaps, NULL);

  gst_ghost_pad_unlink_default (pad);

  GST_SUBTITLE_OVERLAY_LOCK (self);
  self->subtitle_error = FALSE;

  block_subtitle (self);
  block_video (self);
  GST_SUBTITLE_OVERLAY_UNLOCK (self);

  gst_object_unref (self);
}

static gboolean
gst_subtitle_overlay_subtitle_sink_event (GstPad * pad, GstEvent * event)
{
  GstSubtitleOverlay *self = GST_SUBTITLE_OVERLAY (gst_pad_get_parent (pad));
  gboolean ret;

  if (GST_EVENT_TYPE (event) == GST_EVENT_CUSTOM_DOWNSTREAM_OOB &&
      gst_event_has_name (event, "subtitleoverlay-flush-subtitle")) {
    GST_DEBUG_OBJECT (pad, "Custom subtitle flush event");
    GST_SUBTITLE_OVERLAY_LOCK (self);
    self->subtitle_flush = TRUE;
    self->subtitle_error = FALSE;
    block_subtitle (self);
    block_video (self);
    GST_SUBTITLE_OVERLAY_UNLOCK (self);

    gst_event_unref (event);
    event = NULL;
    ret = TRUE;
    goto out;
  }

  switch (GST_EVENT_TYPE (event)) {
    case GST_EVENT_CAPS:
    {
      GstCaps *caps;

      gst_event_parse_caps (event, &caps);
      ret = gst_subtitle_overlay_subtitle_sink_setcaps (self, caps);
      if (!ret)
        goto out;
      break;
    }
    case GST_EVENT_FLUSH_STOP:
      GST_DEBUG_OBJECT (pad,
          "Resetting subtitle segment because of flush-stop");
      gst_segment_init (&self->subtitle_segment, GST_FORMAT_UNDEFINED);
      /* fall through */
    case GST_EVENT_FLUSH_START:
    case GST_EVENT_SEGMENT:
    case GST_EVENT_EOS:
    {
      GstStructure *structure;

      /* Add our event marker to make sure no events from here go ever outside
       * the element, they're only interesting for our internal elements */
      event = GST_EVENT_CAST (gst_event_make_writable (event));
      structure = gst_event_writable_structure (event);

      gst_structure_id_set (structure, _subtitle_overlay_event_marker_id,
          G_TYPE_BOOLEAN, TRUE, NULL);
      break;
    }
    default:
      break;
  }

  ret = gst_proxy_pad_event_default (pad, gst_event_ref (event));

  if (GST_EVENT_TYPE (event) == GST_EVENT_SEGMENT) {
    GST_DEBUG_OBJECT (pad, "segment event: %" GST_PTR_FORMAT, event);
    gst_event_copy_segment (event, &self->subtitle_segment);
    GST_DEBUG_OBJECT (pad, "New subtitle segment: %" GST_SEGMENT_FORMAT,
        &self->subtitle_segment);
  }
  gst_event_unref (event);

out:
  gst_object_unref (self);
  return ret;
}

static void
gst_subtitle_overlay_init (GstSubtitleOverlay * self)
{
  GstPadTemplate *templ;
  GstPad *proxypad = NULL;

  self->lock = g_mutex_new ();
  self->factories_lock = g_mutex_new ();

  templ = gst_static_pad_template_get (&srctemplate);
  self->srcpad = gst_ghost_pad_new_no_target_from_template ("src", templ);

  proxypad =
      GST_PAD_CAST (gst_proxy_pad_get_internal (GST_PROXY_PAD (self->srcpad)));
  gst_pad_set_event_function (proxypad,
      GST_DEBUG_FUNCPTR (gst_subtitle_overlay_src_proxy_event));
  gst_pad_set_chain_function (proxypad,
      GST_DEBUG_FUNCPTR (gst_subtitle_overlay_src_proxy_chain));
  gst_object_unref (proxypad);

  gst_element_add_pad (GST_ELEMENT_CAST (self), self->srcpad);

  templ = gst_static_pad_template_get (&video_sinktemplate);
  self->video_sinkpad =
      gst_ghost_pad_new_no_target_from_template ("video_sink", templ);
  gst_pad_set_event_function (self->video_sinkpad,
      GST_DEBUG_FUNCPTR (gst_subtitle_overlay_video_sink_event));
  gst_pad_set_chain_function (self->video_sinkpad,
      GST_DEBUG_FUNCPTR (gst_subtitle_overlay_video_sink_chain));

  proxypad =
      GST_PAD_CAST (gst_proxy_pad_get_internal (GST_PROXY_PAD
          (self->video_sinkpad)));
  self->video_block_pad = proxypad;

  gst_element_add_pad (GST_ELEMENT_CAST (self), self->video_sinkpad);

  templ = gst_static_pad_template_get (&subtitle_sinktemplate);
  self->subtitle_sinkpad =
      gst_ghost_pad_new_no_target_from_template ("subtitle_sink", templ);
  gst_pad_set_link_function (self->subtitle_sinkpad,
      GST_DEBUG_FUNCPTR (gst_subtitle_overlay_subtitle_sink_link));
  gst_pad_set_unlink_function (self->subtitle_sinkpad,
      GST_DEBUG_FUNCPTR (gst_subtitle_overlay_subtitle_sink_unlink));
  gst_pad_set_event_function (self->subtitle_sinkpad,
      GST_DEBUG_FUNCPTR (gst_subtitle_overlay_subtitle_sink_event));
  gst_pad_set_chain_function (self->subtitle_sinkpad,
      GST_DEBUG_FUNCPTR (gst_subtitle_overlay_subtitle_sink_chain));
  gst_pad_set_getcaps_function (self->subtitle_sinkpad,
      GST_DEBUG_FUNCPTR (gst_subtitle_overlay_subtitle_sink_getcaps));
  gst_pad_set_acceptcaps_function (self->subtitle_sinkpad,
      GST_DEBUG_FUNCPTR (gst_subtitle_overlay_subtitle_sink_acceptcaps));

  proxypad =
      GST_PAD_CAST (gst_proxy_pad_get_internal (GST_PROXY_PAD
          (self->subtitle_sinkpad)));
  self->subtitle_block_pad = proxypad;

  gst_element_add_pad (GST_ELEMENT_CAST (self), self->subtitle_sinkpad);

  self->fps_n = 0;
  self->fps_d = 0;
}

gboolean
gst_subtitle_overlay_plugin_init (GstPlugin * plugin)
{
  GST_DEBUG_CATEGORY_INIT (subtitle_overlay_debug, "subtitleoverlay", 0,
      "Subtitle Overlay");

  _subtitle_overlay_event_marker_id =
      g_quark_from_static_string ("gst-subtitle-overlay-event-marker");

  return gst_element_register (plugin, "subtitleoverlay", GST_RANK_NONE,
      GST_TYPE_SUBTITLE_OVERLAY);
}<|MERGE_RESOLUTION|>--- conflicted
+++ resolved
@@ -939,11 +939,7 @@
       gst_object_unref (src);
 
       if (G_UNLIKELY (!_create_element (self, &self->post_colorspace,
-<<<<<<< HEAD
-                  "videoconvert", NULL, "post-colorspace", FALSE))) {
-=======
                   COLORSPACE, NULL, "post-colorspace", FALSE))) {
->>>>>>> 9a8a989a
         continue;
       }
 
@@ -955,21 +951,13 @@
 
       sink = gst_element_get_static_pad (self->post_colorspace, "sink");
       if (G_UNLIKELY (!sink)) {
-<<<<<<< HEAD
-        GST_WARNING_OBJECT (self, "Can't get sink pad from videoconvert");
-=======
         GST_WARNING_OBJECT (self, "Can't get sink pad from " COLORSPACE);
->>>>>>> 9a8a989a
         gst_object_unref (src);
         continue;
       }
 
       if (G_UNLIKELY (gst_pad_link (src, sink) != GST_PAD_LINK_OK)) {
-<<<<<<< HEAD
-        GST_WARNING_OBJECT (self, "Can't link overlay with videoconvert");
-=======
         GST_WARNING_OBJECT (self, "Can't link overlay with " COLORSPACE);
->>>>>>> 9a8a989a
         gst_object_unref (src);
         gst_object_unref (sink);
         continue;
@@ -978,11 +966,7 @@
       gst_object_unref (sink);
 
       if (G_UNLIKELY (!_create_element (self, &self->pre_colorspace,
-<<<<<<< HEAD
-                  "videoconvert", NULL, "pre-colorspace", FALSE))) {
-=======
                   COLORSPACE, NULL, "pre-colorspace", FALSE))) {
->>>>>>> 9a8a989a
         continue;
       }
 
@@ -994,21 +978,13 @@
 
       src = gst_element_get_static_pad (self->pre_colorspace, "src");
       if (G_UNLIKELY (!src)) {
-<<<<<<< HEAD
-        GST_WARNING_OBJECT (self, "Can't get srcpad from videoconvert");
-=======
         GST_WARNING_OBJECT (self, "Can't get srcpad from " COLORSPACE);
->>>>>>> 9a8a989a
         gst_object_unref (sink);
         continue;
       }
 
       if (G_UNLIKELY (gst_pad_link (src, sink) != GST_PAD_LINK_OK)) {
-<<<<<<< HEAD
-        GST_WARNING_OBJECT (self, "Can't link videoconvert to textoverlay");
-=======
         GST_WARNING_OBJECT (self, "Can't link " COLORSPACE " to textoverlay");
->>>>>>> 9a8a989a
         gst_object_unref (src);
         gst_object_unref (sink);
         continue;
@@ -1019,11 +995,7 @@
       /* Set src ghostpad target */
       src = gst_element_get_static_pad (self->post_colorspace, "src");
       if (G_UNLIKELY (!src)) {
-<<<<<<< HEAD
-        GST_WARNING_OBJECT (self, "Can't get src pad from videoconvert");
-=======
         GST_WARNING_OBJECT (self, "Can't get src pad from " COLORSPACE);
->>>>>>> 9a8a989a
         continue;
       }
 
@@ -1042,11 +1014,7 @@
 
         sink = gst_element_get_static_pad (self->pre_colorspace, "sink");
         if (G_UNLIKELY (!sink)) {
-<<<<<<< HEAD
-          GST_WARNING_OBJECT (self, "Can't get sink pad from videoconvert");
-=======
           GST_WARNING_OBJECT (self, "Can't get sink pad from " COLORSPACE);
->>>>>>> 9a8a989a
           continue;
         }
 
@@ -1078,11 +1046,7 @@
       /* Set the sink ghostpad targets */
       sink = gst_element_get_static_pad (self->pre_colorspace, "sink");
       if (G_UNLIKELY (!sink)) {
-<<<<<<< HEAD
-        GST_WARNING_OBJECT (self, "Can't get sink pad from videoconvert");
-=======
         GST_WARNING_OBJECT (self, "Can't get sink pad from " COLORSPACE);
->>>>>>> 9a8a989a
         continue;
       }
 
@@ -1132,11 +1096,7 @@
 
       /* First link everything internally */
       if (G_UNLIKELY (!_create_element (self, &self->post_colorspace,
-<<<<<<< HEAD
-                  "videoconvert", NULL, "post-colorspace", FALSE))) {
-=======
                   COLORSPACE, NULL, "post-colorspace", FALSE))) {
->>>>>>> 9a8a989a
         continue;
       }
 
@@ -1148,21 +1108,13 @@
 
       sink = gst_element_get_static_pad (self->post_colorspace, "sink");
       if (G_UNLIKELY (!sink)) {
-<<<<<<< HEAD
-        GST_WARNING_OBJECT (self, "Can't get sink pad from videoconvert");
-=======
         GST_WARNING_OBJECT (self, "Can't get sink pad from " COLORSPACE);
->>>>>>> 9a8a989a
         gst_object_unref (src);
         continue;
       }
 
       if (G_UNLIKELY (gst_pad_link (src, sink) != GST_PAD_LINK_OK)) {
-<<<<<<< HEAD
-        GST_WARNING_OBJECT (self, "Can't link renderer with videoconvert");
-=======
         GST_WARNING_OBJECT (self, "Can't link renderer with " COLORSPACE);
->>>>>>> 9a8a989a
         gst_object_unref (src);
         gst_object_unref (sink);
         continue;
@@ -1171,11 +1123,7 @@
       gst_object_unref (sink);
 
       if (G_UNLIKELY (!_create_element (self, &self->pre_colorspace,
-<<<<<<< HEAD
-                  "videoconvert", NULL, "pre-colorspace", FALSE))) {
-=======
                   COLORSPACE, NULL, "pre-colorspace", FALSE))) {
->>>>>>> 9a8a989a
         continue;
       }
 
@@ -1187,21 +1135,13 @@
 
       src = gst_element_get_static_pad (self->pre_colorspace, "src");
       if (G_UNLIKELY (!src)) {
-<<<<<<< HEAD
-        GST_WARNING_OBJECT (self, "Can't get srcpad from videoconvert");
-=======
         GST_WARNING_OBJECT (self, "Can't get srcpad from " COLORSPACE);
->>>>>>> 9a8a989a
         gst_object_unref (sink);
         continue;
       }
 
       if (G_UNLIKELY (gst_pad_link (src, sink) != GST_PAD_LINK_OK)) {
-<<<<<<< HEAD
-        GST_WARNING_OBJECT (self, "Can't link videoconvert to renderer");
-=======
         GST_WARNING_OBJECT (self, "Can't link " COLORSPACE " to renderer");
->>>>>>> 9a8a989a
         gst_object_unref (src);
         gst_object_unref (sink);
         continue;
@@ -1212,11 +1152,7 @@
       /* Set src ghostpad target */
       src = gst_element_get_static_pad (self->post_colorspace, "src");
       if (G_UNLIKELY (!src)) {
-<<<<<<< HEAD
-        GST_WARNING_OBJECT (self, "Can't get src pad from videoconvert");
-=======
         GST_WARNING_OBJECT (self, "Can't get src pad from " COLORSPACE);
->>>>>>> 9a8a989a
         continue;
       }
 
@@ -1235,11 +1171,7 @@
 
         sink = gst_element_get_static_pad (self->pre_colorspace, "sink");
         if (G_UNLIKELY (!sink)) {
-<<<<<<< HEAD
-          GST_WARNING_OBJECT (self, "Can't get sink pad from videoconvert");
-=======
           GST_WARNING_OBJECT (self, "Can't get sink pad from " COLORSPACE);
->>>>>>> 9a8a989a
           continue;
         }
 
@@ -1269,11 +1201,7 @@
       /* Set the sink ghostpad targets */
       sink = gst_element_get_static_pad (self->pre_colorspace, "sink");
       if (G_UNLIKELY (!sink)) {
-<<<<<<< HEAD
-        GST_WARNING_OBJECT (self, "Can't get sink pad from videoconvert");
-=======
         GST_WARNING_OBJECT (self, "Can't get sink pad from " COLORSPACE);
->>>>>>> 9a8a989a
         continue;
       }
 
