--- conflicted
+++ resolved
@@ -1026,14 +1026,8 @@
    * configure the transport of the stream and is used to identity the stream in
    * the RTP-Info header field returned from PLAY. */
   control_url = gst_sdp_media_get_attribute_val (media, "control");
-<<<<<<< HEAD
-  if (control_url == NULL) {
-    control_url = gst_sdp_message_get_attribute_val_n (sdp, "control", 0);
-  }
-=======
   if (control_url == NULL)
     control_url = gst_sdp_message_get_attribute_val_n (sdp, "control", 0);
->>>>>>> 547c97f5
 
   GST_DEBUG_OBJECT (src, "stream %d, (%p)", stream->id, stream);
   GST_DEBUG_OBJECT (src, " pt: %d", stream->pt);
