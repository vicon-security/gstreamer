--- conflicted
+++ resolved
@@ -449,13 +449,10 @@
 
   GstStructure* crop_properties;
   gboolean      apply_crop;
-<<<<<<< HEAD
   gint   crop_left;
   gint   crop_right;
   gint   crop_top;
   gint   crop_bottom;
-=======
->>>>>>> 1009147c
 };
 
 struct _GstD3D11Compositor
@@ -514,6 +511,7 @@
 
 static void gst_d3d11_compositor_pad_set_property (GObject * object,
     guint prop_id, const GValue * value, GParamSpec * pspec);
+static void gst_d3d11_compositor_pad_finalize(GObject* object);
 static void gst_d3d11_compositor_pad_get_property (GObject * object,
     guint prop_id, GValue * value, GParamSpec * pspec);
 static gboolean
@@ -539,6 +537,7 @@
 
   gobject_class->set_property = gst_d3d11_compositor_pad_set_property;
   gobject_class->get_property = gst_d3d11_compositor_pad_get_property;
+  gobject_class->finalize = gst_d3d11_compositor_pad_finalize;
 
   g_object_class_install_property(gobject_class,
       PROP_PAD_CROP,
@@ -693,15 +692,11 @@
   pad->height = DEFAULT_PAD_HEIGHT;
   pad->alpha = DEFAULT_PAD_ALPHA;
   pad->sizing_policy = DEFAULT_PAD_SIZING_POLICY;
-<<<<<<< HEAD
   pad->crop_properties = NULL;//gst_structure_from_string("props,left=200,right=200,top=300,bottom=300", NULL);
   pad->crop_left = -1;
   pad->crop_right = -1;
   pad->crop_top = -1;
   pad->crop_bottom = -1;
-=======
-  pad->crop_properties = gst_structure_from_string("props,left=200,right=200,top=300,bottom=300", NULL);
->>>>>>> 1009147c
   pad->apply_crop = FALSE;
   gst_d3d11_compositor_pad_init_blend_options (pad);
 }
@@ -733,6 +728,16 @@
   pad->blend_desc_updated = TRUE;
 }
 
+static void
+gst_d3d11_compositor_pad_finalize(GObject* object)
+{
+    GstD3D11CompositorPad* pad = GST_D3D11_COMPOSITOR_PAD(object);
+    if (pad->crop_properties != NULL)
+    {
+        gst_structure_free(pad->crop_properties);
+        pad->crop_properties = NULL;
+    }
+}
 static void
 gst_d3d11_compositor_pad_set_property (GObject * object, guint prop_id,
     const GValue * value, GParamSpec * pspec)
@@ -832,7 +837,7 @@
     case PROP_PAD_CROP:
     {
         GST_DEBUG_OBJECT(pad, "setting crop parameters");
-<<<<<<< HEAD
+        int left, right, top, bottom;
         if (pad->crop_properties != NULL)
         {
             gst_structure_free(pad->crop_properties);
@@ -840,31 +845,19 @@
         }            
         pad->crop_properties =
             gst_structure_copy(gst_value_get_structure(value));
-=======
-        int left;
-        int right;
-        int top;
-        int bottom;
-        if (pad->crop_properties)
-            gst_structure_free(pad->crop_properties);
-        pad->crop_properties =
-            gst_structure_copy(gst_value_get_structure(value));
-        pad->apply_crop = TRUE;
->>>>>>> 1009147c
+
+        gst_structure_get_int(pad->crop_properties, "left", &left);
+        gst_structure_get_int(pad->crop_properties, "right", &right);
+        gst_structure_get_int(pad->crop_properties, "top", &top);
+        gst_structure_get_int(pad->crop_properties, "bottom", &bottom);
+        GST_OBJECT_LOCK(pad->convert);
         if (pad->convert != NULL)
         {
-            int left, right, top, bottom;
             RECT rect;
-
-            gst_structure_get_int(pad->crop_properties, "left", &left);
-            gst_structure_get_int(pad->crop_properties, "right", &right);
-            gst_structure_get_int(pad->crop_properties, "top", &top);
-            gst_structure_get_int(pad->crop_properties, "bottom", &bottom);
             rect.left = left;
             rect.top = top;
             rect.right = right;
             rect.bottom = bottom;
-<<<<<<< HEAD
             pad->crop_left = left;
             pad->crop_top = top;
             pad->crop_right = right;
@@ -873,11 +866,8 @@
             gst_structure_free(pad->crop_properties);
             pad->crop_properties = NULL;
         }
+        GST_OBJECT_UNLOCK(pad->convert);
         pad->apply_crop = TRUE;
-=======
-            gst_d3d11_converter_update_src_rect(pad->convert, &rect);
-        }
->>>>>>> 1009147c
         break;
     }
 
@@ -1428,38 +1418,14 @@
     if (cpad->apply_crop == TRUE)
     {
 
-<<<<<<< HEAD
-
-#if 0
-        int left, right, top, bottom;
-=======
-        int left, right, top, bottom;
-
->>>>>>> 1009147c
-        gst_structure_get_int(cpad->crop_properties, "left", &left);
-        gst_structure_get_int(cpad->crop_properties, "right", &right);
-        gst_structure_get_int(cpad->crop_properties, "top", &top);
-        gst_structure_get_int(cpad->crop_properties, "bottom", &bottom);
-        GST_DEBUG_OBJECT(pad,"Applying  coordinates %d %d %d %d", left, top, right, bottom);
-<<<<<<< HEAD
-#endif
         rect.left = cpad->crop_left;
         rect.top = cpad->crop_top;
         rect.right = cpad->crop_right;
         rect.bottom = cpad->crop_bottom;
         gst_d3d11_converter_update_src_rect(cpad->convert, &rect);
         cpad->apply_crop = FALSE;
-
-=======
-
-        rect.left = left;
-        rect.top =  top;
-        rect.right = right;
-        rect.bottom = bottom;
-        gst_d3d11_converter_update_src_rect(cpad->convert, &rect);
-        cpad->apply_crop = FALSE;
->>>>>>> 1009147c
-    }
+    }
+
   } else if (cpad->alpha_updated) {
     GstStructure *config;
 
