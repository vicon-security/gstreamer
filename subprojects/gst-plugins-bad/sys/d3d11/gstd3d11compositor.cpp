/*
 * GStreamer
 * Copyright (C) 2004, 2008 Wim Taymans <wim@fluendo.com>
 * Copyright (C) 2010 Sebastian Dröge <sebastian.droege@collabora.co.uk>
 * Copyright (C) 2014 Mathieu Duponchelle <mathieu.duponchelle@opencreed.com>
 * Copyright (C) 2014 Thibault Saunier <tsaunier@gnome.org>
 * Copyright (C) 2020 Seungha Yang <seungha@centricular.com>
 *
 * This library is free software; you can redistribute it and/or
 * modify it under the terms of the GNU Library General Public
 * License as published by the Free Software Foundation; either
 * version 2 of the License, or (at your option) any later version.
 *
 * This library is distributed in the hope that it will be useful,
 * but WITHOUT ANY WARRANTY; without even the implied warranty of
 * MERCHANTABILITY or FITNESS FOR A PARTICULAR PURPOSE.  See the GNU
 * Library General Public License for more details.
 *
 * You should have received a copy of the GNU Library General Public
 * License along with this library; if not, write to the
 * Free Software Foundation, Inc., 51 Franklin St, Fifth Floor,
 * Boston, MA 02110-1301, USA.
 */

/**
 * SECTION:element-d3d11compositorelement
 * @title: d3d11compositorelement
 *
 * A Direct3D11 based video compositing element.
 *
 * Since: 1.20
 *
 */

#ifdef HAVE_CONFIG_H
#include "config.h"
#endif

#include "gstd3d11compositor.h"
#include "gstd3d11converter.h"
#include "gstd3d11shader.h"
#include "gstd3d11pluginutils.h"
#include <string.h>
#include <wrl.h>

GST_DEBUG_CATEGORY_EXTERN (gst_d3d11_compositor_debug);
#define GST_CAT_DEFAULT gst_d3d11_compositor_debug

/* *INDENT-OFF* */
using namespace Microsoft::WRL;
/* *INDENT-ON* */

/**
 * GstD3D11CompositorBlendOperation:
 * @GST_D3D11_COMPOSITOR_BLEND_OP_ADD:
 *      Add source 1 and source 2
 * @GST_D3D11_COMPOSITOR_BLEND_OP_SUBTRACT:
 *      Subtract source 1 from source 2
 * @GST_D3D11_COMPOSITOR_BLEND_OP_REV_SUBTRACT:
 *      Subtract source 2 from source 1
 * @GST_D3D11_COMPOSITOR_BLEND_OP_MIN:
 *      Find the minimum of source 1 and source 2
 * @GST_D3D11_COMPOSITOR_BLEND_OP_MAX:
 *      Find the maximum of source 1 and source 2
 *
 * Since: 1.20
 */
GType
gst_d3d11_compositor_blend_operation_get_type (void)
{
  static GType blend_operation_type = 0;

  static const GEnumValue blend_operator[] = {
    {GST_D3D11_COMPOSITOR_BLEND_OP_ADD, "Add source and background",
        "add"},
    {GST_D3D11_COMPOSITOR_BLEND_OP_SUBTRACT,
          "Subtract source from background",
        "subtract"},
    {GST_D3D11_COMPOSITOR_BLEND_OP_REV_SUBTRACT,
          "Subtract background from source",
        "rev-subtract"},
    {GST_D3D11_COMPOSITOR_BLEND_OP_MIN,
        "Minimum of source and background", "min"},
    {GST_D3D11_COMPOSITOR_BLEND_OP_MAX,
        "Maximum of source and background", "max"},
    {0, NULL, NULL},
  };

  if (!blend_operation_type) {
    blend_operation_type =
        g_enum_register_static ("GstD3D11CompositorBlendOperation",
        blend_operator);
  }
  return blend_operation_type;
}

static GstD3D11CompositorBlendOperation
gst_d3d11_compositor_blend_operation_from_native (D3D11_BLEND_OP blend_op)
{
  switch (blend_op) {
    case D3D11_BLEND_OP_ADD:
      return GST_D3D11_COMPOSITOR_BLEND_OP_ADD;
    case D3D11_BLEND_OP_SUBTRACT:
      return GST_D3D11_COMPOSITOR_BLEND_OP_SUBTRACT;
    case D3D11_BLEND_OP_REV_SUBTRACT:
      return GST_D3D11_COMPOSITOR_BLEND_OP_REV_SUBTRACT;
    case D3D11_BLEND_OP_MIN:
      return GST_D3D11_COMPOSITOR_BLEND_OP_MIN;
    case D3D11_BLEND_OP_MAX:
      return GST_D3D11_COMPOSITOR_BLEND_OP_MAX;
    default:
      g_assert_not_reached ();
      break;
  }

  return GST_D3D11_COMPOSITOR_BLEND_OP_ADD;
}

static D3D11_BLEND_OP
gst_d3d11_compositor_blend_operation_to_native (GstD3D11CompositorBlendOperation
    op)
{
  switch (op) {
    case GST_D3D11_COMPOSITOR_BLEND_OP_ADD:
      return D3D11_BLEND_OP_ADD;
    case GST_D3D11_COMPOSITOR_BLEND_OP_SUBTRACT:
      return D3D11_BLEND_OP_SUBTRACT;
    case GST_D3D11_COMPOSITOR_BLEND_OP_REV_SUBTRACT:
      return D3D11_BLEND_OP_REV_SUBTRACT;
    case GST_D3D11_COMPOSITOR_BLEND_OP_MIN:
      return D3D11_BLEND_OP_MIN;
    case GST_D3D11_COMPOSITOR_BLEND_OP_MAX:
      return D3D11_BLEND_OP_MAX;
    default:
      g_assert_not_reached ();
      break;
  }

  return D3D11_BLEND_OP_ADD;
}

/**
 * GstD3D11CompositorBlend:
 * @GST_D3D11_COMPOSITOR_BLEND_ZERO:
 *      The blend factor is (0, 0, 0, 0). No pre-blend operation.
 * @GST_D3D11_COMPOSITOR_BLEND_ONE:
 *      The blend factor is (1, 1, 1, 1). No pre-blend operation.
 * @GST_D3D11_COMPOSITOR_BLEND_SRC_COLOR:
 *      The blend factor is (Rs, Gs, Bs, As),
 *      that is color data (RGB) from a pixel shader. No pre-blend operation.
 * @GST_D3D11_COMPOSITOR_BLEND_INV_SRC_COLOR:
 *      The blend factor is (1 - Rs, 1 - Gs, 1 - Bs, 1 - As),
 *      that is color data (RGB) from a pixel shader.
 *      The pre-blend operation inverts the data, generating 1 - RGB.
 * @GST_D3D11_COMPOSITOR_BLEND_SRC_ALPHA:
 *      The blend factor is (As, As, As, As),
 *      that is alpha data (A) from a pixel shader. No pre-blend operation.
 * @GST_D3D11_COMPOSITOR_BLEND_INV_SRC_ALPHA:
 *      The blend factor is ( 1 - As, 1 - As, 1 - As, 1 - As),
 *      that is alpha data (A) from a pixel shader.
 *      The pre-blend operation inverts the data, generating 1 - A.
 * @GST_D3D11_COMPOSITOR_BLEND_DEST_ALPHA:
 *      The blend factor is (Ad, Ad, Ad, Ad),
 *      that is alpha data from a render target. No pre-blend operation.
 * @GST_D3D11_COMPOSITOR_BLEND_INV_DEST_ALPHA:
 *      The blend factor is (1 - Ad, 1 - Ad, 1 - Ad, 1 - Ad),
 *      that is alpha data from a render target.
 *      The pre-blend operation inverts the data, generating 1 - A.
 * @GST_D3D11_COMPOSITOR_BLEND_DEST_COLOR:
 *      The blend factor is (Rd, Gd, Bd, Ad),
 *      that is color data from a render target. No pre-blend operation.
 * @GST_D3D11_COMPOSITOR_BLEND_INV_DEST_COLOR:
 *      The blend factor is (1 - Rd, 1 - Gd, 1 - Bd, 1 - Ad),
 *      that is color data from a render target.
 *      The pre-blend operation inverts the data, generating 1 - RGB.
 * @GST_D3D11_COMPOSITOR_BLEND_SRC_ALPHA_SAT:
 *      The blend factor is (f, f, f, 1); where f = min(As, 1 - Ad).
 *      The pre-blend operation clamps the data to 1 or less.
 * @GST_D3D11_COMPOSITOR_BLEND_BLEND_FACTOR:
 *      The blend factor is the blend factor set with
 *      ID3D11DeviceContext::OMSetBlendState. No pre-blend operation.
 * @GST_D3D11_COMPOSITOR_BLEND_INV_BLEND_FACTOR:
 *      The blend factor is the blend factor set with
 *      ID3D11DeviceContext::OMSetBlendState.
 *      The pre-blend operation inverts the blend factor,
 *      generating 1 - blend_factor.
 *
 * Since: 1.20
 */
GType
gst_d3d11_compositor_blend_get_type (void)
{
  static GType blend_type = 0;

  static const GEnumValue blend[] = {
    {GST_D3D11_COMPOSITOR_BLEND_ZERO,
        "The blend factor is (0, 0, 0, 0)", "zero"},
    {GST_D3D11_COMPOSITOR_BLEND_ONE,
        "The blend factor is (1, 1, 1, 1)", "one"},
    {GST_D3D11_COMPOSITOR_BLEND_SRC_COLOR,
        "The blend factor is (Rs, Gs, Bs, As)", "src-color"},
    {GST_D3D11_COMPOSITOR_BLEND_INV_SRC_COLOR,
          "The blend factor is (1 - Rs, 1 - Gs, 1 - Bs, 1 - As)",
        "inv-src-color"},
    {GST_D3D11_COMPOSITOR_BLEND_SRC_ALPHA,
        "The blend factor is (As, As, As, As)", "src-alpha"},
    {GST_D3D11_COMPOSITOR_BLEND_INV_SRC_ALPHA,
          "The blend factor is (1 - As, 1 - As, 1 - As, 1 - As)",
        "inv-src-alpha"},
    {GST_D3D11_COMPOSITOR_BLEND_DEST_ALPHA,
        "The blend factor is (Ad, Ad, Ad, Ad)", "dest-alpha"},
    {GST_D3D11_COMPOSITOR_BLEND_INV_DEST_ALPHA,
          "The blend factor is (1 - Ad, 1 - Ad, 1 - Ad, 1 - Ad)",
        "inv-dest-alpha"},
    {GST_D3D11_COMPOSITOR_BLEND_DEST_COLOR,
        "The blend factor is (Rd, Gd, Bd, Ad)", "dest-color"},
    {GST_D3D11_COMPOSITOR_BLEND_INV_DEST_COLOR,
          "The blend factor is (1 - Rd, 1 - Gd, 1 - Bd, 1 - Ad)",
        "inv-dest-color"},
    {GST_D3D11_COMPOSITOR_BLEND_SRC_ALPHA_SAT,
          "The blend factor is (f, f, f, 1); where f = min(As, 1 - Ad)",
        "src-alpha-sat"},
    {GST_D3D11_COMPOSITOR_BLEND_BLEND_FACTOR,
        "User defined blend factor", "blend-factor"},
    {GST_D3D11_COMPOSITOR_BLEND_INV_BLEND_FACTOR,
        "Inverse of user defined blend factor", "inv-blend-factor"},
    {0, NULL, NULL},
  };

  if (!blend_type) {
    blend_type = g_enum_register_static ("GstD3D11CompositorBlend", blend);
  }
  return blend_type;
}

static GstD3D11CompositorBlend
gst_d3d11_compositor_blend_from_native (D3D11_BLEND blend)
{
  switch (blend) {
    case D3D11_BLEND_ZERO:
      return GST_D3D11_COMPOSITOR_BLEND_ZERO;
    case D3D11_BLEND_ONE:
      return GST_D3D11_COMPOSITOR_BLEND_ONE;
    case D3D11_BLEND_SRC_COLOR:
      return GST_D3D11_COMPOSITOR_BLEND_SRC_COLOR;
    case D3D11_BLEND_INV_SRC_COLOR:
      return GST_D3D11_COMPOSITOR_BLEND_INV_SRC_COLOR;
    case D3D11_BLEND_SRC_ALPHA:
      return GST_D3D11_COMPOSITOR_BLEND_SRC_ALPHA;
    case D3D11_BLEND_INV_SRC_ALPHA:
      return GST_D3D11_COMPOSITOR_BLEND_INV_SRC_ALPHA;
    case D3D11_BLEND_DEST_ALPHA:
      return GST_D3D11_COMPOSITOR_BLEND_DEST_ALPHA;
    case D3D11_BLEND_INV_DEST_ALPHA:
      return GST_D3D11_COMPOSITOR_BLEND_INV_DEST_ALPHA;
    case D3D11_BLEND_DEST_COLOR:
      return GST_D3D11_COMPOSITOR_BLEND_DEST_COLOR;
    case D3D11_BLEND_INV_DEST_COLOR:
      return GST_D3D11_COMPOSITOR_BLEND_INV_DEST_COLOR;
    case D3D11_BLEND_SRC_ALPHA_SAT:
      return GST_D3D11_COMPOSITOR_BLEND_SRC_ALPHA_SAT;
    case D3D11_BLEND_BLEND_FACTOR:
      return GST_D3D11_COMPOSITOR_BLEND_BLEND_FACTOR;
    case D3D11_BLEND_INV_BLEND_FACTOR:
      return GST_D3D11_COMPOSITOR_BLEND_INV_BLEND_FACTOR;
    default:
      g_assert_not_reached ();
      break;
  }

  return GST_D3D11_COMPOSITOR_BLEND_ZERO;
}

static D3D11_BLEND
gst_d3d11_compositor_blend_to_native (GstD3D11CompositorBlend blend)
{
  switch (blend) {
    case GST_D3D11_COMPOSITOR_BLEND_ZERO:
      return D3D11_BLEND_ZERO;
    case GST_D3D11_COMPOSITOR_BLEND_ONE:
      return D3D11_BLEND_ONE;
    case GST_D3D11_COMPOSITOR_BLEND_SRC_COLOR:
      return D3D11_BLEND_SRC_COLOR;
    case GST_D3D11_COMPOSITOR_BLEND_INV_SRC_COLOR:
      return D3D11_BLEND_INV_SRC_COLOR;
    case GST_D3D11_COMPOSITOR_BLEND_SRC_ALPHA:
      return D3D11_BLEND_SRC_ALPHA;
    case GST_D3D11_COMPOSITOR_BLEND_INV_SRC_ALPHA:
      return D3D11_BLEND_INV_SRC_ALPHA;
    case GST_D3D11_COMPOSITOR_BLEND_DEST_ALPHA:
      return D3D11_BLEND_DEST_ALPHA;
    case GST_D3D11_COMPOSITOR_BLEND_INV_DEST_ALPHA:
      return D3D11_BLEND_INV_DEST_ALPHA;
    case GST_D3D11_COMPOSITOR_BLEND_DEST_COLOR:
      return D3D11_BLEND_DEST_COLOR;
    case GST_D3D11_COMPOSITOR_BLEND_INV_DEST_COLOR:
      return D3D11_BLEND_INV_DEST_COLOR;
    case GST_D3D11_COMPOSITOR_BLEND_SRC_ALPHA_SAT:
      return D3D11_BLEND_SRC_ALPHA_SAT;
    case GST_D3D11_COMPOSITOR_BLEND_BLEND_FACTOR:
      return D3D11_BLEND_BLEND_FACTOR;
    case GST_D3D11_COMPOSITOR_BLEND_INV_BLEND_FACTOR:
      return D3D11_BLEND_INV_BLEND_FACTOR;
    default:
      g_assert_not_reached ();
      break;
  }

  return D3D11_BLEND_ZERO;
}

/**
 * GstD3D11CompositorBackground:
 *
 * Background mode
 *
 * Since: 1.20
 */
GType
gst_d3d11_compositor_background_get_type (void)
{
  static GType compositor_background_type = 0;

  static const GEnumValue compositor_background[] = {
    {GST_D3D11_COMPOSITOR_BACKGROUND_CHECKER, "Checker pattern", "checker"},
    {GST_D3D11_COMPOSITOR_BACKGROUND_BLACK, "Black", "black"},
    {GST_D3D11_COMPOSITOR_BACKGROUND_WHITE, "White", "white"},
    {GST_D3D11_COMPOSITOR_BACKGROUND_TRANSPARENT,
        "Transparent Background to enable further compositing", "transparent"},
    {0, NULL, NULL},
  };

  if (!compositor_background_type) {
    compositor_background_type =
        g_enum_register_static ("GstD3D11CompositorBackground",
        compositor_background);
  }
  return compositor_background_type;
}

/**
 * GstD3D11CompositorSizingPolicy:
 *
 * Sizing policy
 *
 * Since: 1.20
 */
GType
gst_d3d11_compositor_sizing_policy_get_type (void)
{
  static GType sizing_policy_type = 0;

  static const GEnumValue sizing_polices[] = {
    {GST_D3D11_COMPOSITOR_SIZING_POLICY_NONE,
        "None: Image is scaled to fill configured destination rectangle without "
          "padding or keeping the aspect ratio", "none"},
    {GST_D3D11_COMPOSITOR_SIZING_POLICY_KEEP_ASPECT_RATIO,
          "Keep Aspect Ratio: Image is scaled to fit destination rectangle "
          "specified by GstCompositorPad:{xpos, ypos, width, height} "
          "with preserved aspect ratio. Resulting image will be centered in "
          "the destination rectangle with padding if necessary",
        "keep-aspect-ratio"},
    {0, NULL, NULL},
  };

  if (!sizing_policy_type) {
    sizing_policy_type =
        g_enum_register_static ("GstD3D11CompositorSizingPolicy",
        sizing_polices);
  }
  return sizing_policy_type;
}

/* *INDENT-OFF* */
static const gchar checker_vs_src[] =
    "struct VS_INPUT\n"
    "{\n"
    "  float4 Position : POSITION;\n"
    "};\n"
    "\n"
    "struct VS_OUTPUT\n"
    "{\n"
    "  float4 Position: SV_POSITION;\n"
    "};\n"
    "\n"
    "VS_OUTPUT main(VS_INPUT input)\n"
    "{\n"
    "  return input;\n"
    "}\n";

static const gchar checker_ps_src[] =
    "static const float blocksize = 8.0;\n"
    "static const float4 high = float4(0.667, 0.667, 0.667, 1.0);\n"
    "static const float4 low = float4(0.333, 0.333, 0.333, 1.0);\n"
    "struct PS_INPUT\n"
    "{\n"
    "  float4 Position: SV_POSITION;\n"
    "};\n"
    "struct PS_OUTPUT\n"
    "{\n"
    "  float4 Plane: SV_TARGET;\n"
    "};\n"
    "PS_OUTPUT main(PS_INPUT input)\n"
    "{\n"
    "  PS_OUTPUT output;\n"
    "  if ((input.Position.x % (blocksize * 2.0)) >= blocksize) {\n"
    "    if ((input.Position.y % (blocksize * 2.0)) >= blocksize)\n"
    "      output.Plane = low;\n"
    "    else\n"
    "      output.Plane = high;\n"
    "  } else {\n"
    "    if ((input.Position.y % (blocksize * 2.0)) < blocksize)\n"
    "      output.Plane = low;\n"
    "    else\n"
    "      output.Plane = high;\n"
    "  }\n"
    "  return output;\n"
    "}\n";
/* *INDENT-ON* */

/**
 * GstD3D11CompositorPad:
 *
 * Since: 1.20
 */
struct _GstD3D11CompositorPad
{
  GstVideoAggregatorConvertPad parent;

  GstD3D11Converter *convert;

  GstBufferPool *fallback_pool;
  GstBuffer *fallback_buf;

  gboolean position_updated;
  gboolean alpha_updated;
  gboolean blend_desc_updated;
  ID3D11BlendState *blend;

  /* properties */
  gint xpos;
  gint ypos;
  gint width;
  gint height;
  gdouble alpha;
  D3D11_RENDER_TARGET_BLEND_DESC desc;
  gfloat blend_factor[4];
  GstD3D11CompositorSizingPolicy sizing_policy;

  GstStructure* crop_properties;
  gboolean      apply_crop;
  gint   crop_left;
  gint   crop_right;
  gint   crop_top;
  gint   crop_bottom;
};

struct _GstD3D11Compositor
{
  GstVideoAggregator parent;

  GstD3D11Device *device;

  GstBufferPool *fallback_pool;
  GstBuffer *fallback_buf;

  GstD3D11Quad *checker_background;
  D3D11_VIEWPORT viewport;

  gboolean reconfigured;

  /* properties */
  gint adapter;
  GstD3D11CompositorBackground background;
};

enum
{
  PROP_PAD_0,
  PROP_PAD_XPOS,
  PROP_PAD_YPOS,
  PROP_PAD_WIDTH,
  PROP_PAD_HEIGHT,
  PROP_PAD_ALPHA,
  PROP_PAD_BLEND_OP_RGB,
  PROP_PAD_BLEND_OP_ALPHA,
  PROP_PAD_BLEND_SRC_RGB,
  PROP_PAD_BLEND_SRC_ALPHA,
  PROP_PAD_BLEND_DEST_RGB,
  PROP_PAD_BLEND_DEST_ALPHA,
  PROP_PAD_BLEND_FACTOR_RED,
  PROP_PAD_BLEND_FACTOR_GREEN,
  PROP_PAD_BLEND_FACTOR_BLUE,
  PROP_PAD_BLEND_FACTOR_ALPHA,
  PROP_PAD_SIZING_POLICY,
  PROP_PAD_CROP,
};

#define DEFAULT_PAD_XPOS   0
#define DEFAULT_PAD_YPOS   0
#define DEFAULT_PAD_WIDTH  0
#define DEFAULT_PAD_HEIGHT 0
#define DEFAULT_PAD_ALPHA  1.0
#define DEFAULT_PAD_BLEND_OP_RGB GST_D3D11_COMPOSITOR_BLEND_OP_ADD
#define DEFAULT_PAD_BLEND_OP_ALPHA GST_D3D11_COMPOSITOR_BLEND_OP_ADD
#define DEFAULT_PAD_BLEND_SRC_RGB GST_D3D11_COMPOSITOR_BLEND_SRC_ALPHA
#define DEFAULT_PAD_BLEND_SRC_ALPHA GST_D3D11_COMPOSITOR_BLEND_ONE
#define DEFAULT_PAD_BLEND_DEST_RGB GST_D3D11_COMPOSITOR_BLEND_INV_SRC_ALPHA
#define DEFAULT_PAD_BLEND_DEST_ALPHA GST_D3D11_COMPOSITOR_BLEND_INV_SRC_ALPHA
#define DEFAULT_PAD_SIZING_POLICY GST_D3D11_COMPOSITOR_SIZING_POLICY_NONE

static void gst_d3d11_compositor_pad_set_property (GObject * object,
    guint prop_id, const GValue * value, GParamSpec * pspec);
static void gst_d3d11_compositor_pad_finalize(GObject* object);
static void gst_d3d11_compositor_pad_get_property (GObject * object,
    guint prop_id, GValue * value, GParamSpec * pspec);
static gboolean
gst_d3d11_compositor_pad_prepare_frame (GstVideoAggregatorPad * pad,
    GstVideoAggregator * vagg, GstBuffer * buffer,
    GstVideoFrame * prepared_frame);
static void
gst_d3d11_compositor_pad_clean_frame (GstVideoAggregatorPad * pad,
    GstVideoAggregator * vagg, GstVideoFrame * prepared_frame);
static void
gst_d3d11_compositor_pad_init_blend_options (GstD3D11CompositorPad * pad);

#define gst_d3d11_compositor_pad_parent_class parent_pad_class
G_DEFINE_TYPE (GstD3D11CompositorPad, gst_d3d11_compositor_pad,
    GST_TYPE_VIDEO_AGGREGATOR_PAD);

static void
gst_d3d11_compositor_pad_class_init (GstD3D11CompositorPadClass * klass)
{
  GObjectClass *gobject_class = G_OBJECT_CLASS (klass);
  GstVideoAggregatorPadClass *vaggpadclass =
      GST_VIDEO_AGGREGATOR_PAD_CLASS (klass);

  gobject_class->set_property = gst_d3d11_compositor_pad_set_property;
  gobject_class->get_property = gst_d3d11_compositor_pad_get_property;
  gobject_class->finalize = gst_d3d11_compositor_pad_finalize;

  g_object_class_install_property(gobject_class,
      PROP_PAD_CROP,
      g_param_spec_boxed("crop", "crop properties",
          "provide left,right,top,bottom coordinates",
          GST_TYPE_STRUCTURE,
          (GParamFlags)(G_PARAM_READWRITE | GST_PARAM_CONTROLLABLE | G_PARAM_STATIC_STRINGS)));

  g_object_class_install_property (gobject_class, PROP_PAD_XPOS,
      g_param_spec_int ("xpos", "X Position", "X position of the picture",
          G_MININT, G_MAXINT, DEFAULT_PAD_XPOS,
          (GParamFlags) (G_PARAM_READWRITE | GST_PARAM_CONTROLLABLE |
              G_PARAM_STATIC_STRINGS)));

  g_object_class_install_property (gobject_class, PROP_PAD_YPOS,
      g_param_spec_int ("ypos", "Y Position", "Y position of the picture",
          G_MININT, G_MAXINT, DEFAULT_PAD_YPOS,
          (GParamFlags) (G_PARAM_READWRITE | GST_PARAM_CONTROLLABLE |
              G_PARAM_STATIC_STRINGS)));

  g_object_class_install_property (gobject_class, PROP_PAD_WIDTH,
      g_param_spec_int ("width", "Width", "Width of the picture",
          G_MININT, G_MAXINT, DEFAULT_PAD_WIDTH,
          (GParamFlags) (G_PARAM_READWRITE | GST_PARAM_CONTROLLABLE |
              G_PARAM_STATIC_STRINGS)));

  g_object_class_install_property (gobject_class, PROP_PAD_HEIGHT,
      g_param_spec_int ("height", "Height", "Height of the picture",
          G_MININT, G_MAXINT, DEFAULT_PAD_HEIGHT,
          (GParamFlags) (G_PARAM_READWRITE | GST_PARAM_CONTROLLABLE |
              G_PARAM_STATIC_STRINGS)));

  g_object_class_install_property (gobject_class, PROP_PAD_ALPHA,
      g_param_spec_double ("alpha", "Alpha", "Alpha of the picture", 0.0, 1.0,
          DEFAULT_PAD_ALPHA,
          (GParamFlags) (G_PARAM_READWRITE | GST_PARAM_CONTROLLABLE |
              G_PARAM_STATIC_STRINGS)));

  g_object_class_install_property (gobject_class, PROP_PAD_BLEND_OP_RGB,
      g_param_spec_enum ("blend-op-rgb", "Blend Operation RGB",
          "Blend equation for RGB", GST_TYPE_D3D11_COMPOSITOR_BLEND_OPERATION,
          DEFAULT_PAD_BLEND_OP_RGB,
          (GParamFlags) (G_PARAM_READWRITE | GST_PARAM_CONTROLLABLE |
              G_PARAM_STATIC_STRINGS)));

  g_object_class_install_property (gobject_class, PROP_PAD_BLEND_OP_ALPHA,
      g_param_spec_enum ("blend-op-alpha", "Blend Operation Alpha",
          "Blend equation for alpha", GST_TYPE_D3D11_COMPOSITOR_BLEND_OPERATION,
          DEFAULT_PAD_BLEND_OP_ALPHA,
          (GParamFlags) (G_PARAM_READWRITE | GST_PARAM_CONTROLLABLE |
              G_PARAM_STATIC_STRINGS)));

  g_object_class_install_property (gobject_class,
      PROP_PAD_BLEND_SRC_RGB,
      g_param_spec_enum ("blend-src-rgb", "Blend Source RGB",
          "Blend factor for source RGB",
          GST_TYPE_D3D11_COMPOSITOR_BLEND,
          DEFAULT_PAD_BLEND_SRC_RGB,
          (GParamFlags) (G_PARAM_READWRITE | GST_PARAM_CONTROLLABLE |
              G_PARAM_STATIC_STRINGS)));

  g_object_class_install_property (gobject_class,
      PROP_PAD_BLEND_SRC_ALPHA,
      g_param_spec_enum ("blend-src-alpha",
          "Blend Source Alpha",
          "Blend factor for source alpha, \"*-color\" values are not allowed",
          GST_TYPE_D3D11_COMPOSITOR_BLEND,
          DEFAULT_PAD_BLEND_SRC_ALPHA,
          (GParamFlags) (G_PARAM_READWRITE | GST_PARAM_CONTROLLABLE |
              G_PARAM_STATIC_STRINGS)));

  g_object_class_install_property (gobject_class,
      PROP_PAD_BLEND_DEST_RGB,
      g_param_spec_enum ("blend-dest-rgb",
          "Blend Destination RGB",
          "Blend factor for destination RGB",
          GST_TYPE_D3D11_COMPOSITOR_BLEND,
          DEFAULT_PAD_BLEND_DEST_RGB,
          (GParamFlags) (G_PARAM_READWRITE | GST_PARAM_CONTROLLABLE |
              G_PARAM_STATIC_STRINGS)));

  g_object_class_install_property (gobject_class,
      PROP_PAD_BLEND_DEST_ALPHA,
      g_param_spec_enum ("blend-dest-alpha",
          "Blend Destination Alpha",
          "Blend factor for destination alpha, "
          "\"*-color\" values are not allowed",
          GST_TYPE_D3D11_COMPOSITOR_BLEND,
          DEFAULT_PAD_BLEND_DEST_ALPHA,
          (GParamFlags) (G_PARAM_READWRITE | GST_PARAM_CONTROLLABLE |
              G_PARAM_STATIC_STRINGS)));

  g_object_class_install_property (gobject_class, PROP_PAD_BLEND_FACTOR_RED,
      g_param_spec_float ("blend-factor-red", "Blend Factor Red",
          "Blend factor for red component "
          "when blend type is \"blend-factor\" or \"inv-blend-factor\"",
          0.0, 1.0, 1.0,
          (GParamFlags) (G_PARAM_READWRITE | GST_PARAM_CONTROLLABLE |
              G_PARAM_STATIC_STRINGS)));

  g_object_class_install_property (gobject_class, PROP_PAD_BLEND_FACTOR_GREEN,
      g_param_spec_float ("blend-factor-green", "Blend Factor Green",
          "Blend factor for green component "
          "when blend type is \"blend-factor\" or \"inv-blend-factor\"",
          0.0, 1.0, 1.0,
          (GParamFlags) (G_PARAM_READWRITE | GST_PARAM_CONTROLLABLE |
              G_PARAM_STATIC_STRINGS)));

  g_object_class_install_property (gobject_class, PROP_PAD_BLEND_FACTOR_BLUE,
      g_param_spec_float ("blend-factor-blue", "Blend Factor Blue",
          "Blend factor for blue component "
          "when blend type is \"blend-factor\" or \"inv-blend-factor\"",
          0.0, 1.0, 1.0,
          (GParamFlags) (G_PARAM_READWRITE | GST_PARAM_CONTROLLABLE |
              G_PARAM_STATIC_STRINGS)));

  g_object_class_install_property (gobject_class, PROP_PAD_BLEND_FACTOR_ALPHA,
      g_param_spec_float ("blend-factor-alpha", "Blend Factor Alpha",
          "Blend factor for alpha component "
          "when blend type is \"blend-factor\" or \"inv-blend-factor\"",
          0.0, 1.0, 1.0,
          (GParamFlags) (G_PARAM_READWRITE | GST_PARAM_CONTROLLABLE |
              G_PARAM_STATIC_STRINGS)));

  g_object_class_install_property (gobject_class, PROP_PAD_SIZING_POLICY,
      g_param_spec_enum ("sizing-policy", "Sizing policy",
          "Sizing policy to use for image scaling",
          GST_TYPE_D3D11_COMPOSITOR_SIZING_POLICY, DEFAULT_PAD_SIZING_POLICY,
          (GParamFlags) (G_PARAM_READWRITE | GST_PARAM_CONTROLLABLE |
              G_PARAM_STATIC_STRINGS)));


  vaggpadclass->prepare_frame =
      GST_DEBUG_FUNCPTR (gst_d3d11_compositor_pad_prepare_frame);
  vaggpadclass->clean_frame =
      GST_DEBUG_FUNCPTR (gst_d3d11_compositor_pad_clean_frame);

  gst_type_mark_as_plugin_api (GST_TYPE_D3D11_COMPOSITOR_BLEND,
      (GstPluginAPIFlags) 0);
  gst_type_mark_as_plugin_api (GST_TYPE_D3D11_COMPOSITOR_BLEND_OPERATION,
      (GstPluginAPIFlags) 0);
  gst_type_mark_as_plugin_api (GST_TYPE_D3D11_COMPOSITOR_SIZING_POLICY,
      (GstPluginAPIFlags) 0);
}

static void
gst_d3d11_compositor_pad_init (GstD3D11CompositorPad * pad)
{
  pad->xpos = DEFAULT_PAD_XPOS;
  pad->ypos = DEFAULT_PAD_YPOS;
  pad->width = DEFAULT_PAD_WIDTH;
  pad->height = DEFAULT_PAD_HEIGHT;
  pad->alpha = DEFAULT_PAD_ALPHA;
  pad->sizing_policy = DEFAULT_PAD_SIZING_POLICY;
  pad->crop_properties = NULL;//gst_structure_from_string("props,left=200,right=200,top=300,bottom=300", NULL);
  pad->crop_left = -1;
  pad->crop_right = -1;
  pad->crop_top = -1;
  pad->crop_bottom = -1;
  pad->apply_crop = FALSE;
  gst_d3d11_compositor_pad_init_blend_options (pad);
}

static void
gst_d3d11_compositor_pad_update_blend_function (GstD3D11CompositorPad * pad,
    D3D11_BLEND * value, GstD3D11CompositorBlend new_value)
{
  D3D11_BLEND temp = gst_d3d11_compositor_blend_to_native (new_value);

  if (temp == *value)
    return;

  *value = temp;
  pad->blend_desc_updated = TRUE;
}

static void
gst_d3d11_compositor_pad_update_blend_equation (GstD3D11CompositorPad * pad,
    D3D11_BLEND_OP * value, GstD3D11CompositorBlendOperation new_value)
{
  D3D11_BLEND_OP temp =
      gst_d3d11_compositor_blend_operation_to_native (new_value);

  if (temp == *value)
    return;

  *value = temp;
  pad->blend_desc_updated = TRUE;
}

static void
gst_d3d11_compositor_pad_finalize(GObject* object)
{
    GstD3D11CompositorPad* pad = GST_D3D11_COMPOSITOR_PAD(object);
    if (pad->crop_properties != NULL)
    {
        gst_structure_free(pad->crop_properties);
        pad->crop_properties = NULL;
    }
}
static void
gst_d3d11_compositor_pad_set_property (GObject * object, guint prop_id,
    const GValue * value, GParamSpec * pspec)
{
  GstD3D11CompositorPad *pad = GST_D3D11_COMPOSITOR_PAD (object);

  switch (prop_id) {
    case PROP_PAD_XPOS:
      pad->xpos = g_value_get_int (value);
      pad->position_updated = TRUE;
      break;
    case PROP_PAD_YPOS:
      pad->ypos = g_value_get_int (value);
      pad->position_updated = TRUE;
      break;
    case PROP_PAD_WIDTH:
      pad->width = g_value_get_int (value);
      pad->position_updated = TRUE;
      break;
    case PROP_PAD_HEIGHT:
      pad->height = g_value_get_int (value);
      pad->position_updated = TRUE;
      break;
    case PROP_PAD_ALPHA:
    {
      gdouble alpha = g_value_get_double (value);
      if (pad->alpha != alpha) {
        pad->alpha_updated = TRUE;
        pad->alpha = alpha;
      }
      break;
    }
    case PROP_PAD_BLEND_OP_RGB:
      gst_d3d11_compositor_pad_update_blend_equation (pad, &pad->desc.BlendOp,
          (GstD3D11CompositorBlendOperation) g_value_get_enum (value));
      break;
    case PROP_PAD_BLEND_OP_ALPHA:
      gst_d3d11_compositor_pad_update_blend_equation (pad,
          &pad->desc.BlendOpAlpha,
          (GstD3D11CompositorBlendOperation) g_value_get_enum (value));
      break;
    case PROP_PAD_BLEND_SRC_RGB:
      gst_d3d11_compositor_pad_update_blend_function (pad, &pad->desc.SrcBlend,
          (GstD3D11CompositorBlend) g_value_get_enum (value));
      break;
    case PROP_PAD_BLEND_SRC_ALPHA:
    {
      GstD3D11CompositorBlend blend =
          (GstD3D11CompositorBlend) g_value_get_enum (value);
      if (blend == GST_D3D11_COMPOSITOR_BLEND_SRC_COLOR ||
          blend == GST_D3D11_COMPOSITOR_BLEND_INV_SRC_COLOR ||
          blend == GST_D3D11_COMPOSITOR_BLEND_DEST_COLOR ||
          blend == GST_D3D11_COMPOSITOR_BLEND_INV_DEST_COLOR) {
        g_warning ("%d is not allowed for %s", blend, pspec->name);
      } else {
        gst_d3d11_compositor_pad_update_blend_function (pad,
            &pad->desc.SrcBlendAlpha, blend);
      }
      break;
    }
    case PROP_PAD_BLEND_DEST_RGB:
      gst_d3d11_compositor_pad_update_blend_function (pad, &pad->desc.DestBlend,
          (GstD3D11CompositorBlend) g_value_get_enum (value));
      break;
    case PROP_PAD_BLEND_DEST_ALPHA:
    {
      GstD3D11CompositorBlend blend =
          (GstD3D11CompositorBlend) g_value_get_enum (value);
      if (blend == GST_D3D11_COMPOSITOR_BLEND_SRC_COLOR ||
          blend == GST_D3D11_COMPOSITOR_BLEND_INV_SRC_COLOR ||
          blend == GST_D3D11_COMPOSITOR_BLEND_DEST_COLOR ||
          blend == GST_D3D11_COMPOSITOR_BLEND_INV_DEST_COLOR) {
        g_warning ("%d is not allowed for %s", blend, pspec->name);
      } else {
        gst_d3d11_compositor_pad_update_blend_function (pad,
            &pad->desc.DestBlendAlpha, blend);
      }
      break;
    }
    case PROP_PAD_BLEND_FACTOR_RED:
      pad->blend_factor[0] = g_value_get_float (value);
      break;
    case PROP_PAD_BLEND_FACTOR_GREEN:
      pad->blend_factor[1] = g_value_get_float (value);
      break;
    case PROP_PAD_BLEND_FACTOR_BLUE:
      pad->blend_factor[2] = g_value_get_float (value);
      break;
    case PROP_PAD_BLEND_FACTOR_ALPHA:
      pad->blend_factor[3] = g_value_get_float (value);
      break;
    case PROP_PAD_SIZING_POLICY:
      pad->sizing_policy =
          (GstD3D11CompositorSizingPolicy) g_value_get_enum (value);
      pad->position_updated = TRUE;
      break;
    case PROP_PAD_CROP:
    {
        GST_DEBUG_OBJECT(pad, "setting crop parameters");
<<<<<<< HEAD
        int left, right, top, bottom;
        if (pad->crop_properties != NULL)
=======
       if (pad->crop_properties != NULL)
>>>>>>> 0b829db2
        {
            gst_structure_free(pad->crop_properties);
            pad->crop_properties = NULL;
        }            
        pad->crop_properties =
            gst_structure_copy(gst_value_get_structure(value));

        gst_structure_get_int(pad->crop_properties, "left", &left);
        gst_structure_get_int(pad->crop_properties, "right", &right);
        gst_structure_get_int(pad->crop_properties, "top", &top);
        gst_structure_get_int(pad->crop_properties, "bottom", &bottom);
        GST_OBJECT_LOCK(pad->convert);
        if (pad->convert != NULL)
        {
            RECT rect;
            rect.left = left;
            rect.top = top;
            rect.right = right;
            rect.bottom = bottom;
            pad->crop_left = left;
            pad->crop_top = top;
            pad->crop_right = right;
            pad->crop_bottom = bottom;
            gst_d3d11_converter_update_src_rect(pad->convert, &rect);
            gst_structure_free(pad->crop_properties);
            pad->crop_properties = NULL;
        }
        GST_OBJECT_UNLOCK(pad->convert);
        pad->apply_crop = TRUE;
        break;
    }

    default:
      G_OBJECT_WARN_INVALID_PROPERTY_ID (object, prop_id, pspec);
      break;
  }
}

static void
gst_d3d11_compositor_pad_get_property (GObject * object, guint prop_id,
    GValue * value, GParamSpec * pspec)
{
  GstD3D11CompositorPad *pad = GST_D3D11_COMPOSITOR_PAD (object);

  switch (prop_id) {
    case PROP_PAD_XPOS:
      g_value_set_int (value, pad->xpos);
      break;
    case PROP_PAD_YPOS:
      g_value_set_int (value, pad->ypos);
      break;
    case PROP_PAD_WIDTH:
      g_value_set_int (value, pad->width);
      break;
    case PROP_PAD_HEIGHT:
      g_value_set_int (value, pad->height);
      break;
    case PROP_PAD_ALPHA:
      g_value_set_double (value, pad->alpha);
      break;
    case PROP_PAD_BLEND_OP_RGB:
      g_value_set_enum (value,
          gst_d3d11_compositor_blend_operation_from_native (pad->desc.BlendOp));
      break;
    case PROP_PAD_BLEND_OP_ALPHA:
      g_value_set_enum (value,
          gst_d3d11_compositor_blend_operation_from_native (pad->
              desc.BlendOpAlpha));
      break;
    case PROP_PAD_BLEND_SRC_RGB:
      g_value_set_enum (value,
          gst_d3d11_compositor_blend_from_native (pad->desc.SrcBlend));
      break;
    case PROP_PAD_BLEND_SRC_ALPHA:
      g_value_set_enum (value,
          gst_d3d11_compositor_blend_from_native (pad->desc.SrcBlendAlpha));
      break;
    case PROP_PAD_BLEND_DEST_RGB:
      g_value_set_enum (value,
          gst_d3d11_compositor_blend_from_native (pad->desc.DestBlend));
      break;
    case PROP_PAD_BLEND_DEST_ALPHA:
      g_value_set_enum (value,
          gst_d3d11_compositor_blend_from_native (pad->desc.DestBlendAlpha));
      break;
    case PROP_PAD_BLEND_FACTOR_RED:
      g_value_set_float (value, pad->blend_factor[0]);
      break;
    case PROP_PAD_BLEND_FACTOR_GREEN:
      g_value_set_float (value, pad->blend_factor[1]);
      break;
    case PROP_PAD_BLEND_FACTOR_BLUE:
      g_value_set_float (value, pad->blend_factor[2]);
      break;
    case PROP_PAD_BLEND_FACTOR_ALPHA:
      g_value_set_float (value, pad->blend_factor[3]);
      break;
    case PROP_PAD_SIZING_POLICY:
      g_value_set_enum (value, pad->sizing_policy);
      break;
    case PROP_PAD_CROP:
        gst_value_set_structure(value, pad->crop_properties);
      break;
    default:
      G_OBJECT_WARN_INVALID_PROPERTY_ID (object, prop_id, pspec);
      break;
  }
}

static void
gst_d3d11_compositor_pad_init_blend_options (GstD3D11CompositorPad * pad)
{
  guint i;

  pad->desc.BlendEnable = TRUE;
  pad->desc.SrcBlend =
      gst_d3d11_compositor_blend_to_native (DEFAULT_PAD_BLEND_SRC_RGB);
  pad->desc.DestBlend =
      gst_d3d11_compositor_blend_to_native (DEFAULT_PAD_BLEND_DEST_RGB);
  pad->desc.BlendOp =
      gst_d3d11_compositor_blend_operation_to_native (DEFAULT_PAD_BLEND_OP_RGB);
  pad->desc.SrcBlendAlpha =
      gst_d3d11_compositor_blend_to_native (DEFAULT_PAD_BLEND_SRC_ALPHA);
  pad->desc.DestBlendAlpha =
      gst_d3d11_compositor_blend_to_native (DEFAULT_PAD_BLEND_DEST_ALPHA);
  pad->desc.BlendOpAlpha =
      gst_d3d11_compositor_blend_operation_to_native
      (DEFAULT_PAD_BLEND_OP_ALPHA);
  pad->desc.RenderTargetWriteMask = D3D11_COLOR_WRITE_ENABLE_ALL;

  for (i = 0; i < G_N_ELEMENTS (pad->blend_factor); i++)
    pad->blend_factor[i] = 1.0f;
}

static gboolean
gst_d3d11_compositor_configure_fallback_pool (GstD3D11Compositor * self,
    GstVideoInfo * info, gint bind_flags, GstBufferPool ** pool)
{
  GstD3D11AllocationParams *d3d11_params;
  GstBufferPool *new_pool;
  GstCaps *caps;

  if (*pool) {
    gst_buffer_pool_set_active (*pool, FALSE);
    gst_clear_object (pool);
  }

  caps = gst_video_info_to_caps (info);
  if (!caps) {
    GST_ERROR_OBJECT (self, "Couldn't create caps from info");
    return FALSE;
  }

  d3d11_params = gst_d3d11_allocation_params_new (self->device,
      info, (GstD3D11AllocationFlags) 0, bind_flags);

  new_pool = gst_d3d11_buffer_pool_new_with_options (self->device,
      caps, d3d11_params, 0, 0);
  gst_caps_unref (caps);
  gst_d3d11_allocation_params_free (d3d11_params);

  if (!new_pool) {
    GST_ERROR_OBJECT (self, "Failed to configure fallback pool");
    return FALSE;
  }

  gst_buffer_pool_set_active (new_pool, TRUE);
  *pool = new_pool;

  return TRUE;
}

static gboolean
gst_d3d11_compsitor_prepare_fallback_buffer (GstD3D11Compositor * self,
    GstVideoInfo * info, gboolean is_input, GstBufferPool ** pool,
    GstBuffer ** fallback_buffer)
{
  GstBuffer *new_buf = NULL;
  gint bind_flags = D3D11_BIND_SHADER_RESOURCE;
  guint i;

  gst_clear_buffer (fallback_buffer);

  if (!is_input)
    bind_flags = D3D11_BIND_RENDER_TARGET;

  if (*pool == NULL &&
      !gst_d3d11_compositor_configure_fallback_pool (self, info,
          bind_flags, pool)) {
    GST_ERROR_OBJECT (self, "Couldn't configure fallback buffer pool");
    return FALSE;
  }

  if (gst_buffer_pool_acquire_buffer (*pool, &new_buf, NULL)
      != GST_FLOW_OK) {
    GST_ERROR_OBJECT (self, "Couldn't get fallback buffer from pool");
    return FALSE;
  }

  for (i = 0; i < gst_buffer_n_memory (new_buf); i++) {
    GstD3D11Memory *new_mem =
        (GstD3D11Memory *) gst_buffer_peek_memory (new_buf, i);

    if (is_input && !gst_d3d11_memory_get_shader_resource_view_size (new_mem)) {
      GST_ERROR_OBJECT (self, "Couldn't prepare shader resource view");
      gst_buffer_unref (new_buf);
      return FALSE;
    } else if (!is_input &&
        !gst_d3d11_memory_get_render_target_view_size (new_mem)) {
      GST_ERROR_OBJECT (self, "Couldn't prepare render target view");
      gst_buffer_unref (new_buf);
      return FALSE;
    }
  }

  *fallback_buffer = new_buf;

  return TRUE;
}

static gboolean
gst_d3d11_compositor_copy_buffer (GstD3D11Compositor * self,
    GstVideoInfo * info, GstBuffer * src_buf, GstBuffer * dest_buf,
    gboolean do_device_copy)
{
  guint i;

  if (do_device_copy) {
    return gst_d3d11_buffer_copy_into (dest_buf, src_buf, info);
  } else {
    GstVideoFrame src_frame, dest_frame;

    if (!gst_video_frame_map (&src_frame, info, src_buf,
            (GstMapFlags) (GST_MAP_READ | GST_VIDEO_FRAME_MAP_FLAG_NO_REF))) {
      GST_ERROR_OBJECT (self, "Couldn't map input buffer");
      return FALSE;
    }

    if (!gst_video_frame_map (&dest_frame, info, dest_buf,
            (GstMapFlags) (GST_MAP_WRITE | GST_VIDEO_FRAME_MAP_FLAG_NO_REF))) {
      GST_ERROR_OBJECT (self, "Couldn't fallback buffer");
      gst_video_frame_unmap (&src_frame);
      return FALSE;
    }

    for (i = 0; i < GST_VIDEO_FRAME_N_PLANES (&src_frame); i++) {
      if (!gst_video_frame_copy_plane (&dest_frame, &src_frame, i)) {
        GST_ERROR_OBJECT (self, "Couldn't copy %dth plane", i);

        gst_video_frame_unmap (&dest_frame);
        gst_video_frame_unmap (&src_frame);

        return FALSE;
      }
    }

    gst_video_frame_unmap (&dest_frame);
    gst_video_frame_unmap (&src_frame);
  }

  return TRUE;
}

static gboolean
gst_d3d11_compositor_check_d3d11_memory (GstD3D11Compositor * self,
    GstBuffer * buffer, gboolean is_input, gboolean * view_available)
{
  guint i;
  gboolean ret = TRUE;

  *view_available = TRUE;

  for (i = 0; i < gst_buffer_n_memory (buffer); i++) {
    GstMemory *mem = gst_buffer_peek_memory (buffer, i);
    GstD3D11Memory *dmem;

    if (!gst_is_d3d11_memory (mem)) {
      ret = FALSE;
      goto done;
    }

    dmem = (GstD3D11Memory *) mem;
    if (dmem->device != self->device) {
      ret = FALSE;
      goto done;
    }

    if (is_input) {
      if (!gst_d3d11_memory_get_shader_resource_view_size (dmem))
        *view_available = FALSE;
    } else {
      if (!gst_d3d11_memory_get_render_target_view_size (dmem))
        *view_available = FALSE;
    }
  }

done:
  if (!ret)
    *view_available = FALSE;

  return ret;
}

static void
gst_d3d11_compositor_pad_get_output_size (GstD3D11CompositorPad * comp_pad,
    gint out_par_n, gint out_par_d, gint * width, gint * height,
    gint * x_offset, gint * y_offset)
{
  GstVideoAggregatorPad *vagg_pad = GST_VIDEO_AGGREGATOR_PAD (comp_pad);
  gint pad_width, pad_height;
  guint dar_n, dar_d;

  *x_offset = 0;
  *y_offset = 0;
  *width = 0;
  *height = 0;

  /* FIXME: Anything better we can do here? */
  if (!vagg_pad->info.finfo
      || vagg_pad->info.finfo->format == GST_VIDEO_FORMAT_UNKNOWN) {
    GST_DEBUG_OBJECT (comp_pad, "Have no caps yet");
    return;
  }

  pad_width =
      comp_pad->width <=
      0 ? GST_VIDEO_INFO_WIDTH (&vagg_pad->info) : comp_pad->width;
  pad_height =
      comp_pad->height <=
      0 ? GST_VIDEO_INFO_HEIGHT (&vagg_pad->info) : comp_pad->height;

  if (pad_width == 0 || pad_height == 0)
    return;

  if (!gst_video_calculate_display_ratio (&dar_n, &dar_d, pad_width, pad_height,
          GST_VIDEO_INFO_PAR_N (&vagg_pad->info),
          GST_VIDEO_INFO_PAR_D (&vagg_pad->info), out_par_n, out_par_d)) {
    GST_WARNING_OBJECT (comp_pad, "Cannot calculate display aspect ratio");
    return;
  }

  GST_TRACE_OBJECT (comp_pad, "scaling %ux%u by %u/%u (%u/%u / %u/%u)",
      pad_width, pad_height, dar_n, dar_d,
      GST_VIDEO_INFO_PAR_N (&vagg_pad->info),
      GST_VIDEO_INFO_PAR_D (&vagg_pad->info), out_par_n, out_par_d);

  switch (comp_pad->sizing_policy) {
    case GST_D3D11_COMPOSITOR_SIZING_POLICY_NONE:
      /* Pick either height or width, whichever is an integer multiple of the
       * display aspect ratio. However, prefer preserving the height to account
       * for interlaced video. */
      if (pad_height % dar_n == 0) {
        pad_width = gst_util_uint64_scale_int (pad_height, dar_n, dar_d);
      } else if (pad_width % dar_d == 0) {
        pad_height = gst_util_uint64_scale_int (pad_width, dar_d, dar_n);
      } else {
        pad_width = gst_util_uint64_scale_int (pad_height, dar_n, dar_d);
      }
      break;
    case GST_D3D11_COMPOSITOR_SIZING_POLICY_KEEP_ASPECT_RATIO:
    {
      gint from_dar_n, from_dar_d, to_dar_n, to_dar_d, num, den;

      /* Calculate DAR again with actual video size */
      if (!gst_util_fraction_multiply (GST_VIDEO_INFO_WIDTH (&vagg_pad->info),
              GST_VIDEO_INFO_HEIGHT (&vagg_pad->info),
              GST_VIDEO_INFO_PAR_N (&vagg_pad->info),
              GST_VIDEO_INFO_PAR_D (&vagg_pad->info), &from_dar_n,
              &from_dar_d)) {
        from_dar_n = from_dar_d = -1;
      }

      if (!gst_util_fraction_multiply (pad_width, pad_height,
              out_par_n, out_par_d, &to_dar_n, &to_dar_d)) {
        to_dar_n = to_dar_d = -1;
      }

      if (from_dar_n != to_dar_n || from_dar_d != to_dar_d) {
        /* Calculate new output resolution */
        if (from_dar_n != -1 && from_dar_d != -1
            && gst_util_fraction_multiply (from_dar_n, from_dar_d,
                out_par_d, out_par_n, &num, &den)) {
          GstVideoRectangle src_rect, dst_rect, rst_rect;

          src_rect.h = gst_util_uint64_scale_int (pad_width, den, num);
          if (src_rect.h == 0) {
            pad_width = 0;
            pad_height = 0;
            break;
          }

          src_rect.x = src_rect.y = 0;
          src_rect.w = pad_width;

          dst_rect.x = dst_rect.y = 0;
          dst_rect.w = pad_width;
          dst_rect.h = pad_height;

          /* Scale rect to be centered in destination rect */
          gst_video_center_rect (&src_rect, &dst_rect, &rst_rect, TRUE);

          GST_LOG_OBJECT (comp_pad,
              "Re-calculated size %dx%d -> %dx%d (x-offset %d, y-offset %d)",
              pad_width, pad_height, rst_rect.w, rst_rect.h, rst_rect.x,
              rst_rect.h);

          *x_offset = rst_rect.x;
          *y_offset = rst_rect.y;
          pad_width = rst_rect.w;
          pad_height = rst_rect.h;
        } else {
          GST_WARNING_OBJECT (comp_pad, "Failed to calculate output size");

          *x_offset = 0;
          *y_offset = 0;
          pad_width = 0;
          pad_height = 0;
        }
      }
      break;
    }
  }

  *width = pad_width;
  *height = pad_height;
}

static GstVideoRectangle
clamp_rectangle (gint x, gint y, gint w, gint h, gint outer_width,
    gint outer_height)
{
  gint x2 = x + w;
  gint y2 = y + h;
  GstVideoRectangle clamped;

  /* Clamp the x/y coordinates of this frame to the output boundaries to cover
   * the case where (say, with negative xpos/ypos or w/h greater than the output
   * size) the non-obscured portion of the frame could be outside the bounds of
   * the video itself and hence not visible at all */
  clamped.x = CLAMP (x, 0, outer_width);
  clamped.y = CLAMP (y, 0, outer_height);
  clamped.w = CLAMP (x2, 0, outer_width) - clamped.x;
  clamped.h = CLAMP (y2, 0, outer_height) - clamped.y;

  return clamped;
}

static gboolean
gst_d3d11_compositor_pad_check_frame_obscured (GstVideoAggregatorPad * pad,
    GstVideoAggregator * vagg)
{
  GstD3D11CompositorPad *cpad = GST_D3D11_COMPOSITOR_PAD (pad);
  gint width, height;
  GstVideoInfo *info = &vagg->info;
  /* The rectangle representing this frame, clamped to the video's boundaries.
   * Due to the clamping, this is different from the frame width/height above. */
  GstVideoRectangle frame_rect;
  gint x_offset, y_offset;

  /* There's three types of width/height here:
   * 1. GST_VIDEO_FRAME_WIDTH/HEIGHT:
   *     The frame width/height (same as pad->info.height/width;
   *     see gst_video_frame_map())
   * 2. cpad->width/height:
   *     The optional pad property for scaling the frame (if zero, the video is
   *     left unscaled)
   */

  gst_d3d11_compositor_pad_get_output_size (cpad, GST_VIDEO_INFO_PAR_N (info),
      GST_VIDEO_INFO_PAR_D (info), &width, &height, &x_offset, &y_offset);

  frame_rect = clamp_rectangle (cpad->xpos + x_offset, cpad->ypos + y_offset,
      width, height, GST_VIDEO_INFO_WIDTH (info), GST_VIDEO_INFO_HEIGHT (info));

  if (frame_rect.w == 0 || frame_rect.h == 0) {
    GST_DEBUG_OBJECT (pad, "Resulting frame is zero-width or zero-height "
        "(w: %i, h: %i), skipping", frame_rect.w, frame_rect.h);
    return TRUE;
  }

  return FALSE;
}

static gboolean
gst_d3d11_compositor_pad_prepare_frame (GstVideoAggregatorPad * pad,
    GstVideoAggregator * vagg, GstBuffer * buffer,
    GstVideoFrame * prepared_frame)
{
  GstD3D11Compositor *self = GST_D3D11_COMPOSITOR (vagg);
  GstD3D11CompositorPad *cpad = GST_D3D11_COMPOSITOR_PAD (pad);
  GstBuffer *target_buf = buffer;
  gboolean do_device_copy = FALSE;

  /* Skip this frame */
  if (gst_d3d11_compositor_pad_check_frame_obscured (pad, vagg))
    return TRUE;

  /* Use fallback buffer when input buffer is:
   * - non-d3d11 memory
   * - or, from different d3d11 device
   * - or not bound to shader resource
   */
  if (!gst_d3d11_compositor_check_d3d11_memory (self,
          buffer, TRUE, &do_device_copy) || !do_device_copy) {
    if (!gst_d3d11_compsitor_prepare_fallback_buffer (self, &pad->info, TRUE,
            &cpad->fallback_pool, &cpad->fallback_buf)) {
      GST_ERROR_OBJECT (self, "Couldn't prepare fallback buffer");
      return FALSE;
    }

    if (!gst_d3d11_compositor_copy_buffer (self, &pad->info, buffer,
            cpad->fallback_buf, do_device_copy)) {
      GST_ERROR_OBJECT (self, "Couldn't copy input buffer to fallback buffer");
      gst_clear_buffer (&cpad->fallback_buf);
      return FALSE;
    }

    target_buf = cpad->fallback_buf;
  }

  if (!gst_video_frame_map (prepared_frame, &pad->info, target_buf,
          (GstMapFlags) (GST_MAP_READ | GST_MAP_D3D11))) {
    GST_WARNING_OBJECT (pad, "Couldn't map input buffer");
    return FALSE;
  }

  return TRUE;
}

static void
gst_d3d11_compositor_pad_clean_frame (GstVideoAggregatorPad * pad,
    GstVideoAggregator * vagg, GstVideoFrame * prepared_frame)
{
  GstD3D11CompositorPad *cpad = GST_D3D11_COMPOSITOR_PAD (pad);

  GST_VIDEO_AGGREGATOR_PAD_CLASS (parent_pad_class)->clean_frame (pad,
      vagg, prepared_frame);

  gst_clear_buffer (&cpad->fallback_buf);
}

static gboolean
gst_d3d11_compositor_pad_setup_converter (GstVideoAggregatorPad * pad,
    GstVideoAggregator * vagg)
{
  GstD3D11CompositorPad *cpad = GST_D3D11_COMPOSITOR_PAD (pad);
  GstD3D11Compositor *self = GST_D3D11_COMPOSITOR (vagg);
  RECT rect;
  gint width, height;
  GstVideoInfo *info = &vagg->info;
  GstVideoRectangle frame_rect;
  gboolean is_first = FALSE;
  gint x_offset, y_offset;
#ifndef GST_DISABLE_GST_DEBUG
  guint zorder = 0;
#endif
  if (!cpad->convert || self->reconfigured) {
    GstStructure *config;

    if (cpad->convert)
      gst_d3d11_converter_free (cpad->convert);

    config = gst_structure_new_empty ("config");
    if (cpad->alpha <= 1.0) {
      gst_structure_set (config, GST_D3D11_CONVERTER_OPT_ALPHA_VALUE,
          G_TYPE_DOUBLE, cpad->alpha, nullptr);
    }

    cpad->convert =
        gst_d3d11_converter_new (self->device, &pad->info, &vagg->info, config);

    if (!cpad->convert) {
      GST_ERROR_OBJECT (pad, "Couldn't create converter");
      return FALSE;
    }
    is_first = TRUE;
    if (cpad->apply_crop == TRUE)
    {

        rect.left = cpad->crop_left;
        rect.top = cpad->crop_top;
        rect.right = cpad->crop_right;
        rect.bottom = cpad->crop_bottom;
        gst_d3d11_converter_update_src_rect(cpad->convert, &rect);
        cpad->apply_crop = FALSE;
    }

  } else if (cpad->alpha_updated) {
    GstStructure *config;

    config = gst_structure_new_empty ("config");
    if (cpad->alpha <= 1.0) {
      gst_structure_set (config, GST_D3D11_CONVERTER_OPT_ALPHA_VALUE,
          G_TYPE_DOUBLE, cpad->alpha, nullptr);
    }

    gst_d3d11_converter_update_config (cpad->convert, config);
    cpad->alpha_updated = FALSE;
  }

  if (!cpad->blend || cpad->blend_desc_updated) {
    HRESULT hr;
    D3D11_BLEND_DESC desc = { 0, };
    ID3D11BlendState *blend = NULL;
    ID3D11Device *device_handle =
        gst_d3d11_device_get_device_handle (self->device);

    GST_D3D11_CLEAR_COM (cpad->blend);

    desc.AlphaToCoverageEnable = FALSE;
    desc.IndependentBlendEnable = FALSE;
    desc.RenderTarget[0] = cpad->desc;

    hr = device_handle->CreateBlendState (&desc, &blend);
    if (!gst_d3d11_result (hr, self->device)) {
      GST_ERROR_OBJECT (pad, "Couldn't create blend staten, hr: 0x%x",
          (guint) hr);
      return FALSE;
    }

    cpad->blend = blend;
  }

  if (!is_first && !cpad->position_updated)
    return TRUE;

  gst_d3d11_compositor_pad_get_output_size (cpad, GST_VIDEO_INFO_PAR_N (info),
      GST_VIDEO_INFO_PAR_D (info), &width, &height, &x_offset, &y_offset);

  frame_rect = clamp_rectangle (cpad->xpos + x_offset, cpad->ypos + y_offset,
      width, height, GST_VIDEO_INFO_WIDTH (info), GST_VIDEO_INFO_HEIGHT (info));

  rect.left = frame_rect.x;
  rect.top = frame_rect.y;
  rect.right = frame_rect.x + frame_rect.w;
  rect.bottom = frame_rect.y + frame_rect.h;

#ifndef GST_DISABLE_GST_DEBUG
  g_object_get (pad, "zorder", &zorder, NULL);

  GST_LOG_OBJECT (pad, "Update position, pad-xpos %d, pad-ypos %d, "
      "pad-zorder %d, pad-width %d, pad-height %d, in-resolution %dx%d, "
      "out-resoution %dx%d, dst-{left,top,right,bottom} %d-%d-%d-%d",
      cpad->xpos, cpad->ypos, zorder, cpad->width, cpad->height,
      GST_VIDEO_INFO_WIDTH (&pad->info), GST_VIDEO_INFO_HEIGHT (&pad->info),
      GST_VIDEO_INFO_WIDTH (info), GST_VIDEO_INFO_HEIGHT (info),
      (gint) rect.left, (gint) rect.top, (gint) rect.right, (gint) rect.bottom);
#endif

  cpad->position_updated = FALSE;

  return gst_d3d11_converter_update_dest_rect (cpad->convert, &rect);
}

static GstStaticCaps pad_template_caps =
GST_STATIC_CAPS (GST_VIDEO_CAPS_MAKE_WITH_FEATURES
    (GST_CAPS_FEATURE_MEMORY_D3D11_MEMORY, "{ RGBA, BGRA }"));

enum
{
  PROP_0,
  PROP_ADAPTER,
  PROP_BACKGROUND,
};

#define DEFAULT_ADAPTER -1
#define DEFAULT_BACKGROUND GST_D3D11_COMPOSITOR_BACKGROUND_CHECKER

static void gst_d3d11_compositor_child_proxy_init (gpointer g_iface,
    gpointer iface_data);
static void gst_d3d11_compositor_dispose (GObject * object);
static void gst_d3d11_compositor_set_property (GObject * object,
    guint prop_id, const GValue * value, GParamSpec * pspec);
static void gst_d3d11_compositor_get_property (GObject * object,
    guint prop_id, GValue * value, GParamSpec * pspec);

static GstPad *gst_d3d11_compositor_request_new_pad (GstElement * element,
    GstPadTemplate * templ, const gchar * name, const GstCaps * caps);
static void gst_d3d11_compositor_release_pad (GstElement * element,
    GstPad * pad);
static void gst_d3d11_compositor_set_context (GstElement * element,
    GstContext * context);

static gboolean gst_d3d11_compositor_start (GstAggregator * aggregator);
static gboolean gst_d3d11_compositor_stop (GstAggregator * aggregator);
static gboolean gst_d3d11_compositor_sink_query (GstAggregator * aggregator,
    GstAggregatorPad * pad, GstQuery * query);
static gboolean gst_d3d11_compositor_src_query (GstAggregator * aggregator,
    GstQuery * query);
static GstCaps *gst_d3d11_compositor_fixate_src_caps (GstAggregator *
    aggregator, GstCaps * caps);
static gboolean gst_d3d11_compositor_propose_allocation (GstAggregator *
    aggregator, GstAggregatorPad * pad, GstQuery * decide_query,
    GstQuery * query);
static gboolean gst_d3d11_compositor_decide_allocation (GstAggregator *
    aggregator, GstQuery * query);
static GstFlowReturn
gst_d3d11_compositor_aggregate_frames (GstVideoAggregator * vagg,
    GstBuffer * outbuf);
static GstFlowReturn
gst_d3d11_compositor_create_output_buffer (GstVideoAggregator * vagg,
    GstBuffer ** outbuffer);

#define gst_d3d11_compositor_parent_class parent_class
G_DEFINE_TYPE_WITH_CODE (GstD3D11Compositor, gst_d3d11_compositor,
    GST_TYPE_VIDEO_AGGREGATOR, G_IMPLEMENT_INTERFACE (GST_TYPE_CHILD_PROXY,
        gst_d3d11_compositor_child_proxy_init));

static void
gst_d3d11_compositor_class_init (GstD3D11CompositorClass * klass)
{
  GObjectClass *gobject_class = G_OBJECT_CLASS (klass);
  GstElementClass *element_class = GST_ELEMENT_CLASS (klass);
  GstAggregatorClass *aggregator_class = GST_AGGREGATOR_CLASS (klass);
  GstVideoAggregatorClass *vagg_class = GST_VIDEO_AGGREGATOR_CLASS (klass);
  GstCaps *caps;

  gobject_class->dispose = gst_d3d11_compositor_dispose;
  gobject_class->set_property = gst_d3d11_compositor_set_property;
  gobject_class->get_property = gst_d3d11_compositor_get_property;

  g_object_class_install_property (gobject_class, PROP_ADAPTER,
      g_param_spec_int ("adapter", "Adapter",
          "Adapter index for creating device (-1 for default)",
          -1, G_MAXINT32, DEFAULT_ADAPTER,
          (GParamFlags) (G_PARAM_READWRITE | GST_PARAM_MUTABLE_READY |
              G_PARAM_STATIC_STRINGS)));

  g_object_class_install_property (gobject_class, PROP_BACKGROUND,
      g_param_spec_enum ("background", "Background", "Background type",
          GST_TYPE_D3D11_COMPOSITOR_BACKGROUND,
          DEFAULT_BACKGROUND,
          (GParamFlags) (G_PARAM_READWRITE | G_PARAM_STATIC_STRINGS)));

  element_class->request_new_pad =
      GST_DEBUG_FUNCPTR (gst_d3d11_compositor_request_new_pad);
  element_class->release_pad =
      GST_DEBUG_FUNCPTR (gst_d3d11_compositor_release_pad);
  element_class->set_context =
      GST_DEBUG_FUNCPTR (gst_d3d11_compositor_set_context);

  aggregator_class->start = GST_DEBUG_FUNCPTR (gst_d3d11_compositor_start);
  aggregator_class->stop = GST_DEBUG_FUNCPTR (gst_d3d11_compositor_stop);
  aggregator_class->sink_query =
      GST_DEBUG_FUNCPTR (gst_d3d11_compositor_sink_query);
  aggregator_class->src_query =
      GST_DEBUG_FUNCPTR (gst_d3d11_compositor_src_query);
  aggregator_class->fixate_src_caps =
      GST_DEBUG_FUNCPTR (gst_d3d11_compositor_fixate_src_caps);
  aggregator_class->propose_allocation =
      GST_DEBUG_FUNCPTR (gst_d3d11_compositor_propose_allocation);
  aggregator_class->decide_allocation =
      GST_DEBUG_FUNCPTR (gst_d3d11_compositor_decide_allocation);

  vagg_class->aggregate_frames =
      GST_DEBUG_FUNCPTR (gst_d3d11_compositor_aggregate_frames);
  vagg_class->create_output_buffer =
      GST_DEBUG_FUNCPTR (gst_d3d11_compositor_create_output_buffer);

  caps = gst_d3d11_get_updated_template_caps (&pad_template_caps);
  gst_element_class_add_pad_template (element_class,
      gst_pad_template_new_with_gtype ("sink_%u", GST_PAD_SINK, GST_PAD_REQUEST,
          caps, GST_TYPE_D3D11_COMPOSITOR_PAD));

  gst_element_class_add_pad_template (element_class,
      gst_pad_template_new_with_gtype ("src", GST_PAD_SRC, GST_PAD_ALWAYS,
          caps, GST_TYPE_AGGREGATOR_PAD));
  gst_caps_unref (caps);

  gst_element_class_set_static_metadata (element_class, "Direct3D11 Compositor",
      "Filter/Editor/Video/Compositor",
      "A Direct3D11 compositor", "Seungha Yang <seungha@centricular.com>");

  gst_type_mark_as_plugin_api (GST_TYPE_D3D11_COMPOSITOR_BACKGROUND,
      (GstPluginAPIFlags) 0);
  gst_type_mark_as_plugin_api (GST_TYPE_D3D11_COMPOSITOR_PAD,
      (GstPluginAPIFlags) 0);
}

static void
gst_d3d11_compositor_init (GstD3D11Compositor * self)
{
  self->adapter = DEFAULT_ADAPTER;
  self->background = DEFAULT_BACKGROUND;
}

static void
gst_d3d11_compositor_dispose (GObject * object)
{
  GstD3D11Compositor *self = GST_D3D11_COMPOSITOR (object);

  gst_clear_object (&self->device);
  gst_clear_buffer (&self->fallback_buf);
  gst_clear_object (&self->fallback_pool);
  g_clear_pointer (&self->checker_background, gst_d3d11_quad_free);

  G_OBJECT_CLASS (parent_class)->dispose (object);
}

static void
gst_d3d11_compositor_set_property (GObject * object,
    guint prop_id, const GValue * value, GParamSpec * pspec)
{
  GstD3D11Compositor *self = GST_D3D11_COMPOSITOR (object);

  switch (prop_id) {
    case PROP_ADAPTER:
      self->adapter = g_value_get_int (value);
      break;
    case PROP_BACKGROUND:
      self->background =
          (GstD3D11CompositorBackground) g_value_get_enum (value);
      break;
    default:
      G_OBJECT_WARN_INVALID_PROPERTY_ID (object, prop_id, pspec);
      break;
  }
}

static void
gst_d3d11_compositor_get_property (GObject * object,
    guint prop_id, GValue * value, GParamSpec * pspec)
{
  GstD3D11Compositor *self = GST_D3D11_COMPOSITOR (object);

  switch (prop_id) {
    case PROP_ADAPTER:
      g_value_set_int (value, self->adapter);
      break;
    case PROP_BACKGROUND:
      g_value_set_enum (value, self->background);
      break;
    default:
      G_OBJECT_WARN_INVALID_PROPERTY_ID (object, prop_id, pspec);
      break;
  }
}

static GObject *
gst_d3d11_compositor_child_proxy_get_child_by_index (GstChildProxy * proxy,
    guint index)
{
  GstD3D11Compositor *self = GST_D3D11_COMPOSITOR (proxy);
  GObject *obj = NULL;

  GST_OBJECT_LOCK (self);
  obj = (GObject *) g_list_nth_data (GST_ELEMENT_CAST (self)->sinkpads, index);
  if (obj)
    gst_object_ref (obj);
  GST_OBJECT_UNLOCK (self);

  return obj;
}

static guint
gst_d3d11_compositor_child_proxy_get_children_count (GstChildProxy * proxy)
{
  GstD3D11Compositor *self = GST_D3D11_COMPOSITOR (proxy);
  guint count = 0;

  GST_OBJECT_LOCK (self);
  count = GST_ELEMENT_CAST (self)->numsinkpads;
  GST_OBJECT_UNLOCK (self);
  GST_INFO_OBJECT (self, "Children Count: %d", count);

  return count;
}

static void
gst_d3d11_compositor_child_proxy_init (gpointer g_iface, gpointer iface_data)
{
  GstChildProxyInterface *iface = (GstChildProxyInterface *) g_iface;

  iface->get_child_by_index =
      gst_d3d11_compositor_child_proxy_get_child_by_index;
  iface->get_children_count =
      gst_d3d11_compositor_child_proxy_get_children_count;
}

static GstPad *
gst_d3d11_compositor_request_new_pad (GstElement * element,
    GstPadTemplate * templ, const gchar * name, const GstCaps * caps)
{
  GstPad *pad;

  pad = GST_ELEMENT_CLASS (parent_class)->request_new_pad (element,
      templ, name, caps);

  if (pad == NULL)
    goto could_not_create;

  gst_child_proxy_child_added (GST_CHILD_PROXY (element), G_OBJECT (pad),
      GST_OBJECT_NAME (pad));

  GST_DEBUG_OBJECT (element, "Created new pad %s:%s", GST_DEBUG_PAD_NAME (pad));

  return pad;

could_not_create:
  {
    GST_DEBUG_OBJECT (element, "could not create/add pad");
    return NULL;
  }
}

static gboolean
gst_d3d11_compositor_pad_clear_resource (GstD3D11Compositor * self,
    GstD3D11CompositorPad * cpad, gpointer user_data)
{
  gst_clear_buffer (&cpad->fallback_buf);
  if (cpad->fallback_pool) {
    gst_buffer_pool_set_active (cpad->fallback_pool, FALSE);
    gst_clear_object (&cpad->fallback_pool);
  }
  g_clear_pointer (&cpad->convert, gst_d3d11_converter_free);
  GST_D3D11_CLEAR_COM (cpad->blend);

  return TRUE;
}

static void
gst_d3d11_compositor_release_pad (GstElement * element, GstPad * pad)
{
  GstD3D11Compositor *self = GST_D3D11_COMPOSITOR (element);
  GstD3D11CompositorPad *cpad = GST_D3D11_COMPOSITOR_PAD (pad);

  GST_DEBUG_OBJECT (self, "Releasing pad %s:%s", GST_DEBUG_PAD_NAME (pad));

  gst_child_proxy_child_removed (GST_CHILD_PROXY (self), G_OBJECT (pad),
      GST_OBJECT_NAME (pad));

  gst_d3d11_compositor_pad_clear_resource (self, cpad, NULL);

  GST_ELEMENT_CLASS (parent_class)->release_pad (element, pad);
}

static void
gst_d3d11_compositor_set_context (GstElement * element, GstContext * context)
{
  GstD3D11Compositor *self = GST_D3D11_COMPOSITOR (element);

  gst_d3d11_handle_set_context (element, context, self->adapter, &self->device);

  GST_ELEMENT_CLASS (parent_class)->set_context (element, context);
}

static gboolean
gst_d3d11_compositor_start (GstAggregator * aggregator)
{
  GstD3D11Compositor *self = GST_D3D11_COMPOSITOR (aggregator);

  if (!gst_d3d11_ensure_element_data (GST_ELEMENT_CAST (self),
          self->adapter, &self->device)) {
    GST_ERROR_OBJECT (self, "Failed to get D3D11 device");
    return FALSE;
  }

  return GST_AGGREGATOR_CLASS (parent_class)->start (aggregator);
}

static gboolean
gst_d3d11_compositor_stop (GstAggregator * aggregator)
{
  GstD3D11Compositor *self = GST_D3D11_COMPOSITOR (aggregator);

  g_clear_pointer (&self->checker_background, gst_d3d11_quad_free);
  gst_clear_object (&self->device);

  return GST_AGGREGATOR_CLASS (parent_class)->stop (aggregator);
}

static GstCaps *
gst_d3d11_compositor_sink_getcaps (GstPad * pad, GstCaps * filter)
{
  GstCaps *sinkcaps;
  GstCaps *template_caps;
  GstCaps *filtered_caps;
  GstCaps *returned_caps;

  template_caps = gst_pad_get_pad_template_caps (pad);

  sinkcaps = gst_pad_get_current_caps (pad);
  if (sinkcaps == NULL) {
    sinkcaps = gst_caps_ref (template_caps);
  } else {
    sinkcaps = gst_caps_merge (sinkcaps, gst_caps_ref (template_caps));
  }

  if (filter) {
    filtered_caps = gst_caps_intersect (sinkcaps, filter);
    gst_caps_unref (sinkcaps);
  } else {
    filtered_caps = sinkcaps;   /* pass ownership */
  }

  returned_caps = gst_caps_intersect (filtered_caps, template_caps);

  gst_caps_unref (template_caps);
  gst_caps_unref (filtered_caps);

  GST_DEBUG_OBJECT (pad, "returning %" GST_PTR_FORMAT, returned_caps);

  return returned_caps;
}

static gboolean
gst_d3d11_compositor_sink_acceptcaps (GstPad * pad, GstCaps * caps)
{
  gboolean ret;
  GstCaps *template_caps;

  GST_DEBUG_OBJECT (pad, "try accept caps of %" GST_PTR_FORMAT, caps);

  template_caps = gst_pad_get_pad_template_caps (pad);
  template_caps = gst_caps_make_writable (template_caps);

  ret = gst_caps_can_intersect (caps, template_caps);
  GST_DEBUG_OBJECT (pad, "%saccepted caps %" GST_PTR_FORMAT,
      (ret ? "" : "not "), caps);
  gst_caps_unref (template_caps);

  return ret;
}

static gboolean
gst_d3d11_compositor_sink_query (GstAggregator * aggregator,
    GstAggregatorPad * pad, GstQuery * query)
{
  GstD3D11Compositor *self = GST_D3D11_COMPOSITOR (aggregator);

  switch (GST_QUERY_TYPE (query)) {
    case GST_QUERY_CONTEXT:
    {
      gboolean ret;
      ret = gst_d3d11_handle_context_query (GST_ELEMENT (aggregator), query,
          self->device);
      if (ret)
        return TRUE;
      break;
    }
    case GST_QUERY_CAPS:
    {
      GstCaps *filter, *caps;

      gst_query_parse_caps (query, &filter);
      caps = gst_d3d11_compositor_sink_getcaps (GST_PAD (pad), filter);
      gst_query_set_caps_result (query, caps);
      gst_caps_unref (caps);
      return TRUE;
    }
    case GST_QUERY_ACCEPT_CAPS:
    {
      GstCaps *caps;
      gboolean ret;

      gst_query_parse_accept_caps (query, &caps);
      ret = gst_d3d11_compositor_sink_acceptcaps (GST_PAD (pad), caps);
      gst_query_set_accept_caps_result (query, ret);
      return TRUE;
    }
    default:
      break;
  }

  return GST_AGGREGATOR_CLASS (parent_class)->sink_query (aggregator,
      pad, query);
}

static gboolean
gst_d3d11_compositor_src_query (GstAggregator * aggregator, GstQuery * query)
{
  GstD3D11Compositor *self = GST_D3D11_COMPOSITOR (aggregator);

  switch (GST_QUERY_TYPE (query)) {
    case GST_QUERY_CONTEXT:
    {
      gboolean ret;
      ret = gst_d3d11_handle_context_query (GST_ELEMENT (aggregator), query,
          self->device);
      if (ret)
        return TRUE;
      break;
    }
    default:
      break;
  }

  return GST_AGGREGATOR_CLASS (parent_class)->src_query (aggregator, query);
}

static GstCaps *
gst_d3d11_compositor_fixate_src_caps (GstAggregator * aggregator,
    GstCaps * caps)
{
  GstVideoAggregator *vagg = GST_VIDEO_AGGREGATOR (aggregator);
  GList *l;
  gint best_width = -1, best_height = -1;
  gint best_fps_n = -1, best_fps_d = -1;
  gint par_n, par_d;
  gdouble best_fps = 0.;
  GstCaps *ret = NULL;
  GstStructure *s;

  ret = gst_caps_make_writable (caps);

  /* we need this to calculate how large to make the output frame */
  s = gst_caps_get_structure (ret, 0);
  if (gst_structure_has_field (s, "pixel-aspect-ratio")) {
    gst_structure_fixate_field_nearest_fraction (s, "pixel-aspect-ratio", 1, 1);
    gst_structure_get_fraction (s, "pixel-aspect-ratio", &par_n, &par_d);
  } else {
    par_n = par_d = 1;
  }

  GST_OBJECT_LOCK (vagg);
  for (l = GST_ELEMENT (vagg)->sinkpads; l; l = l->next) {
    GstVideoAggregatorPad *vaggpad = GST_VIDEO_AGGREGATOR_PAD (l->data);
    GstD3D11CompositorPad *cpad = GST_D3D11_COMPOSITOR_PAD (vaggpad);
    gint this_width, this_height;
    gint width, height;
    gint fps_n, fps_d;
    gdouble cur_fps;
    gint x_offset;
    gint y_offset;

    fps_n = GST_VIDEO_INFO_FPS_N (&vaggpad->info);
    fps_d = GST_VIDEO_INFO_FPS_D (&vaggpad->info);
    gst_d3d11_compositor_pad_get_output_size (cpad,
        par_n, par_d, &width, &height, &x_offset, &y_offset);

    if (width == 0 || height == 0)
      continue;

    /* {x,y}_offset represent padding size of each top and left area.
     * To calculate total resolution, count bottom and right padding area
     * as well here */
    this_width = width + MAX (cpad->xpos + 2 * x_offset, 0);
    this_height = height + MAX (cpad->ypos + 2 * y_offset, 0);

    if (best_width < this_width)
      best_width = this_width;
    if (best_height < this_height)
      best_height = this_height;

    if (fps_d == 0)
      cur_fps = 0.0;
    else
      gst_util_fraction_to_double (fps_n, fps_d, &cur_fps);

    if (best_fps < cur_fps) {
      best_fps = cur_fps;
      best_fps_n = fps_n;
      best_fps_d = fps_d;
    }
  }
  GST_OBJECT_UNLOCK (vagg);

  if (best_fps_n <= 0 || best_fps_d <= 0 || best_fps == 0.0) {
    best_fps_n = 25;
    best_fps_d = 1;
    best_fps = 25.0;
  }

  gst_structure_fixate_field_nearest_int (s, "width", best_width);
  gst_structure_fixate_field_nearest_int (s, "height", best_height);
  gst_structure_fixate_field_nearest_fraction (s, "framerate", best_fps_n,
      best_fps_d);
  ret = gst_caps_fixate (ret);

  GST_LOG_OBJECT (aggregator, "Fixated caps %" GST_PTR_FORMAT, ret);

  return ret;
}

static gboolean
gst_d3d11_compositor_propose_allocation (GstAggregator * aggregator,
    GstAggregatorPad * pad, GstQuery * decide_query, GstQuery * query)
{
  GstD3D11Compositor *self = GST_D3D11_COMPOSITOR (aggregator);
  GstVideoInfo info;
  GstBufferPool *pool;
  GstCaps *caps;
  guint size;

  gst_query_parse_allocation (query, &caps, NULL);

  if (caps == NULL)
    return FALSE;

  if (!gst_video_info_from_caps (&info, caps))
    return FALSE;

  if (gst_query_get_n_allocation_pools (query) == 0) {
    GstD3D11AllocationParams *d3d11_params;
    GstStructure *config;

    d3d11_params = gst_d3d11_allocation_params_new (self->device, &info,
        (GstD3D11AllocationFlags) 0, D3D11_BIND_SHADER_RESOURCE);

    pool = gst_d3d11_buffer_pool_new_with_options (self->device,
        caps, d3d11_params, 0, 0);
    gst_d3d11_allocation_params_free (d3d11_params);

    if (!pool) {
      GST_ERROR_OBJECT (self, "Failed to create buffer pool");
      return FALSE;
    }

    /* d3d11 buffer pool will update buffer size based on allocated texture,
     * get size from config again */
    config = gst_buffer_pool_get_config (pool);
    gst_buffer_pool_config_get_params (config,
        nullptr, &size, nullptr, nullptr);
    gst_structure_free (config);

    gst_query_add_allocation_pool (query, pool, size, 0, 0);
    gst_object_unref (pool);
  }

  gst_query_add_allocation_meta (query, GST_VIDEO_META_API_TYPE, NULL);

  return TRUE;
}

static gboolean
gst_d3d11_compositor_decide_allocation (GstAggregator * aggregator,
    GstQuery * query)
{
  GstD3D11Compositor *self = GST_D3D11_COMPOSITOR (aggregator);
  GstCaps *caps;
  GstBufferPool *pool = NULL;
  guint n, size, min, max;
  GstVideoInfo info;
  GstStructure *config;
  GstD3D11AllocationParams *d3d11_params;

  gst_query_parse_allocation (query, &caps, NULL);

  if (!caps) {
    GST_DEBUG_OBJECT (self, "No output caps");
    return FALSE;
  }

  gst_video_info_from_caps (&info, caps);
  n = gst_query_get_n_allocation_pools (query);
  if (n > 0)
    gst_query_parse_nth_allocation_pool (query, 0, &pool, &size, &min, &max);

  /* create our own pool */
  if (pool) {
    if (!GST_IS_D3D11_BUFFER_POOL (pool)) {
      gst_clear_object (&pool);
    } else {
      GstD3D11BufferPool *dpool = GST_D3D11_BUFFER_POOL (pool);
      if (dpool->device != self->device)
        gst_clear_object (&pool);
    }
  }

  if (!pool) {
    pool = gst_d3d11_buffer_pool_new (self->device);

    min = max = 0;
    size = (guint) info.size;
  }

  config = gst_buffer_pool_get_config (pool);
  gst_buffer_pool_config_set_params (config, caps, size, min, max);
  gst_buffer_pool_config_add_option (config, GST_BUFFER_POOL_OPTION_VIDEO_META);

  d3d11_params = gst_buffer_pool_config_get_d3d11_allocation_params (config);
  if (!d3d11_params) {
    d3d11_params = gst_d3d11_allocation_params_new (self->device,
        &info, (GstD3D11AllocationFlags) 0, D3D11_BIND_RENDER_TARGET);
  } else {
    guint i;

    for (i = 0; i < GST_VIDEO_INFO_N_PLANES (&info); i++) {
      d3d11_params->desc[i].BindFlags |= D3D11_BIND_RENDER_TARGET;
    }
  }

  gst_buffer_pool_config_set_d3d11_allocation_params (config, d3d11_params);
  gst_d3d11_allocation_params_free (d3d11_params);

  gst_buffer_pool_set_config (pool, config);

  /* d3d11 buffer pool will update buffer size based on allocated texture,
   * get size from config again */
  config = gst_buffer_pool_get_config (pool);
  gst_buffer_pool_config_get_params (config, nullptr, &size, nullptr, nullptr);
  gst_structure_free (config);

  if (n > 0)
    gst_query_set_nth_allocation_pool (query, 0, pool, size, min, max);
  else
    gst_query_add_allocation_pool (query, pool, size, min, max);
  gst_object_unref (pool);

  self->reconfigured = TRUE;

  return TRUE;
}

typedef struct
{
  struct
  {
    FLOAT x;
    FLOAT y;
    FLOAT z;
  } position;
  struct
  {
    FLOAT u;
    FLOAT v;
  } texture;
} VertexData;

static GstD3D11Quad *
gst_d3d11_compositor_create_checker_quad (GstD3D11Compositor * self)
{
  GstD3D11Quad *quad = NULL;
  VertexData *vertex_data;
  WORD *indices;
  ID3D11Device *device_handle;
  ID3D11DeviceContext *context_handle;
  D3D11_MAPPED_SUBRESOURCE map;
  D3D11_INPUT_ELEMENT_DESC input_desc;
  D3D11_BUFFER_DESC buffer_desc;
  /* *INDENT-OFF* */
  ComPtr<ID3D11Buffer> vertex_buffer;
  ComPtr<ID3D11Buffer> index_buffer;
  ComPtr<ID3D11PixelShader> ps;
  ComPtr<ID3D11VertexShader> vs;
  ComPtr<ID3D11InputLayout> layout;
  /* *INDENT-ON* */
  HRESULT hr;

  device_handle = gst_d3d11_device_get_device_handle (self->device);
  context_handle = gst_d3d11_device_get_device_context_handle (self->device);

  if (!gst_d3d11_create_pixel_shader (self->device, checker_ps_src, &ps)) {
    GST_ERROR_OBJECT (self, "Couldn't setup pixel shader");
    return NULL;
  }

  memset (&input_desc, 0, sizeof (D3D11_INPUT_ELEMENT_DESC));
  input_desc.SemanticName = "POSITION";
  input_desc.SemanticIndex = 0;
  input_desc.Format = DXGI_FORMAT_R32G32B32_FLOAT;
  input_desc.InputSlot = 0;
  input_desc.AlignedByteOffset = D3D11_APPEND_ALIGNED_ELEMENT;
  input_desc.InputSlotClass = D3D11_INPUT_PER_VERTEX_DATA;
  input_desc.InstanceDataStepRate = 0;

  if (!gst_d3d11_create_vertex_shader (self->device, checker_vs_src,
          &input_desc, 1, &vs, &layout)) {
    GST_ERROR_OBJECT (self, "Couldn't setup vertex shader");
    return NULL;
  }

  memset (&buffer_desc, 0, sizeof (D3D11_BUFFER_DESC));
  buffer_desc.Usage = D3D11_USAGE_DYNAMIC;
  buffer_desc.ByteWidth = sizeof (VertexData) * 4;
  buffer_desc.BindFlags = D3D11_BIND_VERTEX_BUFFER;
  buffer_desc.CPUAccessFlags = D3D11_CPU_ACCESS_WRITE;

  hr = device_handle->CreateBuffer (&buffer_desc, NULL, &vertex_buffer);
  if (!gst_d3d11_result (hr, self->device)) {
    GST_ERROR_OBJECT (self,
        "Couldn't create vertex buffer, hr: 0x%x", (guint) hr);
    return NULL;
  }

  hr = context_handle->Map (vertex_buffer.Get (),
      0, D3D11_MAP_WRITE_DISCARD, 0, &map);

  if (!gst_d3d11_result (hr, self->device)) {
    GST_ERROR_OBJECT (self, "Couldn't map vertex buffer, hr: 0x%x", (guint) hr);
    return NULL;
  }

  vertex_data = (VertexData *) map.pData;
  /* bottom left */
  /* bottom left */
  vertex_data[0].position.x = -1.0f;
  vertex_data[0].position.y = -1.0f;
  vertex_data[0].position.z = 0.0f;
  vertex_data[0].texture.u = 0.0f;
  vertex_data[0].texture.v = 1.0f;

  /* top left */
  vertex_data[1].position.x = -1.0f;
  vertex_data[1].position.y = 1.0f;
  vertex_data[1].position.z = 0.0f;
  vertex_data[1].texture.u = 0.0f;
  vertex_data[1].texture.v = 0.0f;

  /* top right */
  vertex_data[2].position.x = 1.0f;
  vertex_data[2].position.y = 1.0f;
  vertex_data[2].position.z = 0.0f;
  vertex_data[2].texture.u = 1.0f;
  vertex_data[2].texture.v = 0.0f;

  /* bottom right */
  vertex_data[3].position.x = 1.0f;
  vertex_data[3].position.y = -1.0f;
  vertex_data[3].position.z = 0.0f;
  vertex_data[3].texture.u = 1.0f;
  vertex_data[3].texture.v = 1.0f;

  context_handle->Unmap (vertex_buffer.Get (), 0);

  buffer_desc.Usage = D3D11_USAGE_DYNAMIC;
  buffer_desc.ByteWidth = sizeof (WORD) * 6;
  buffer_desc.BindFlags = D3D11_BIND_INDEX_BUFFER;
  buffer_desc.CPUAccessFlags = D3D11_CPU_ACCESS_WRITE;

  hr = device_handle->CreateBuffer (&buffer_desc, NULL, &index_buffer);
  if (!gst_d3d11_result (hr, self->device)) {
    GST_ERROR_OBJECT (self,
        "Couldn't create index buffer, hr: 0x%x", (guint) hr);
    return NULL;
  }

  hr = context_handle->Map (index_buffer.Get (),
      0, D3D11_MAP_WRITE_DISCARD, 0, &map);

  if (!gst_d3d11_result (hr, self->device)) {
    GST_ERROR_OBJECT (self, "Couldn't map index buffer, hr: 0x%x", (guint) hr);
    return NULL;
  }

  indices = (WORD *) map.pData;

  /* clockwise indexing */
  indices[0] = 0;               /* bottom left */
  indices[1] = 1;               /* top left */
  indices[2] = 2;               /* top right */

  indices[3] = 3;               /* bottom right */
  indices[4] = 0;               /* bottom left  */
  indices[5] = 2;               /* top right */

  context_handle->Unmap (index_buffer.Get (), 0);

  quad = gst_d3d11_quad_new (self->device,
      ps.Get (), vs.Get (), layout.Get (), nullptr, 0,
      vertex_buffer.Get (), sizeof (VertexData), index_buffer.Get (),
      DXGI_FORMAT_R16_UINT, 6);
  if (!quad) {
    GST_ERROR_OBJECT (self, "Couldn't setup quad");
    return NULL;
  }

  return quad;
}

static gboolean
gst_d3d11_compositor_draw_background_checker (GstD3D11Compositor * self,
    ID3D11RenderTargetView * rtv)
{
  if (!self->checker_background) {
    GstVideoInfo *info = &GST_VIDEO_AGGREGATOR_CAST (self)->info;

    self->checker_background = gst_d3d11_compositor_create_checker_quad (self);

    if (!self->checker_background)
      return FALSE;

    self->viewport.TopLeftX = 0;
    self->viewport.TopLeftY = 0;
    self->viewport.Width = GST_VIDEO_INFO_WIDTH (info);
    self->viewport.Height = GST_VIDEO_INFO_HEIGHT (info);
    self->viewport.MinDepth = 0.0f;
    self->viewport.MaxDepth = 1.0f;
  }

  return gst_d3d11_draw_quad_unlocked (self->checker_background,
      &self->viewport, 1, NULL, 0, &rtv, 1, NULL, NULL, NULL, 0);
}

/* Must be called with d3d11 device lock */
static gboolean
gst_d3d11_compositor_draw_background (GstD3D11Compositor * self,
    ID3D11RenderTargetView * rtv)
{
  ID3D11DeviceContext *device_context =
      gst_d3d11_device_get_device_context_handle (self->device);
  FLOAT rgba[4] = { 0.0f, 0.0f, 0.0f, 1.0f };

  switch (self->background) {
    case GST_D3D11_COMPOSITOR_BACKGROUND_CHECKER:
      return gst_d3d11_compositor_draw_background_checker (self, rtv);
    case GST_D3D11_COMPOSITOR_BACKGROUND_BLACK:
      /* {0, 0, 0, 1} */
      break;
    case GST_D3D11_COMPOSITOR_BACKGROUND_WHITE:
      rgba[0] = 1.0f;
      rgba[1] = 1.0f;
      rgba[2] = 1.0f;
      break;
    case GST_D3D11_COMPOSITOR_BACKGROUND_TRANSPARENT:
      rgba[3] = 0.0f;
      break;
    default:
      g_assert_not_reached ();
      return FALSE;
  }

  device_context->ClearRenderTargetView (rtv, rgba);

  return TRUE;
}

static GstFlowReturn
gst_d3d11_compositor_aggregate_frames (GstVideoAggregator * vagg,
    GstBuffer * outbuf)
{
  GstD3D11Compositor *self = GST_D3D11_COMPOSITOR (vagg);
  GList *iter;
  GstBuffer *target_buf = outbuf;
  gboolean need_copy = FALSE;
  gboolean do_device_copy = FALSE;
  GstFlowReturn ret = GST_FLOW_OK;
  ID3D11RenderTargetView *rtv[GST_VIDEO_MAX_PLANES] = { NULL, };
  guint i, j;
  gint view_idx;

  /* Use fallback buffer when output buffer is:
   * - non-d3d11 memory
   * - or, from different d3d11 device
   * - or not bound to render target
   */
  if (!gst_d3d11_compositor_check_d3d11_memory (self,
          outbuf, FALSE, &do_device_copy) || !do_device_copy) {
    if (!gst_d3d11_compsitor_prepare_fallback_buffer (self, &vagg->info, FALSE,
            &self->fallback_pool, &self->fallback_buf)) {
      GST_ERROR_OBJECT (self, "Couldn't prepare fallback buffer");
      return GST_FLOW_ERROR;
    }

    GST_TRACE_OBJECT (self, "Will draw on fallback texture");

    need_copy = TRUE;
    target_buf = self->fallback_buf;
  }

  view_idx = 0;
  for (i = 0; i < gst_buffer_n_memory (target_buf); i++) {
    GstMemory *mem = gst_buffer_peek_memory (target_buf, i);
    GstD3D11Memory *dmem;
    guint rtv_size;

    if (!gst_is_d3d11_memory (mem)) {
      GST_ERROR_OBJECT (self, "Invalid output memory");
      return GST_FLOW_ERROR;
    }

    dmem = (GstD3D11Memory *) mem;
    rtv_size = gst_d3d11_memory_get_render_target_view_size (dmem);
    if (!rtv_size) {
      GST_ERROR_OBJECT (self, "Render target view is unavailable");
      return GST_FLOW_ERROR;
    }

    for (j = 0; j < rtv_size; j++) {
      g_assert (view_idx < GST_VIDEO_MAX_PLANES);

      rtv[view_idx] = gst_d3d11_memory_get_render_target_view (dmem, j);
      view_idx++;
    }

    /* Mark need-download for fallback buffer use case */
    GST_MINI_OBJECT_FLAG_SET (dmem, GST_D3D11_MEMORY_TRANSFER_NEED_DOWNLOAD);
  }

  gst_d3d11_device_lock (self->device);
  /* XXX: the number of render target view must be one here, since we support
   * only RGBA or BGRA */
  if (!gst_d3d11_compositor_draw_background (self, rtv[0])) {
    GST_ERROR_OBJECT (self, "Couldn't draw background");
    gst_d3d11_device_unlock (self->device);
    ret = GST_FLOW_ERROR;
    goto done;
  }

  GST_OBJECT_LOCK (self);

  for (iter = GST_ELEMENT (vagg)->sinkpads; iter; iter = g_list_next (iter)) {
    GstVideoAggregatorPad *pad = GST_VIDEO_AGGREGATOR_PAD (iter->data);
    GstD3D11CompositorPad *cpad = GST_D3D11_COMPOSITOR_PAD (pad);
    GstVideoFrame *prepared_frame =
        gst_video_aggregator_pad_get_prepared_frame (pad);
    ID3D11ShaderResourceView *srv[GST_VIDEO_MAX_PLANES] = { NULL, };
    GstBuffer *buffer;

    if (!prepared_frame)
      continue;

    if (!gst_d3d11_compositor_pad_setup_converter (pad, vagg)) {
      GST_ERROR_OBJECT (self, "Couldn't setup converter");
      ret = GST_FLOW_ERROR;
      break;
    }

    buffer = prepared_frame->buffer;

    view_idx = 0;
    for (i = 0; i < gst_buffer_n_memory (buffer); i++) {
      GstD3D11Memory *dmem =
          (GstD3D11Memory *) gst_buffer_peek_memory (buffer, i);
      guint srv_size = gst_d3d11_memory_get_shader_resource_view_size (dmem);

      for (j = 0; j < srv_size; j++) {
        g_assert (view_idx < GST_VIDEO_MAX_PLANES);

        srv[view_idx] = gst_d3d11_memory_get_shader_resource_view (dmem, j);
        view_idx++;
      }
    }

    if (!gst_d3d11_converter_convert_unlocked (cpad->convert, srv, rtv,
            cpad->blend, cpad->blend_factor)) {
      GST_ERROR_OBJECT (self, "Couldn't convert frame");
      ret = GST_FLOW_ERROR;
      break;
    }
  }

  self->reconfigured = FALSE;
  GST_OBJECT_UNLOCK (self);
  gst_d3d11_device_unlock (self->device);

  if (ret != GST_FLOW_OK)
    goto done;

  if (need_copy && !gst_d3d11_compositor_copy_buffer (self, &vagg->info,
          target_buf, outbuf, do_device_copy)) {
    GST_ERROR_OBJECT (self, "Couldn't copy input buffer to fallback buffer");
    ret = GST_FLOW_ERROR;
  }

done:
  gst_clear_buffer (&self->fallback_buf);

  return ret;
}

typedef struct
{
  /* without holding ref */
  GstD3D11Device *other_device;
  gboolean have_same_device;
} DeviceCheckData;

static gboolean
gst_d3d11_compositor_check_device_update (GstElement * agg,
    GstVideoAggregatorPad * vpad, DeviceCheckData * data)
{
  GstD3D11Compositor *self = GST_D3D11_COMPOSITOR (agg);
  GstBuffer *buf;
  GstMemory *mem;
  GstD3D11Memory *dmem;
  gboolean update_device = FALSE;

  buf = gst_video_aggregator_pad_get_current_buffer (vpad);
  if (!buf)
    return TRUE;

  /* Ignore gap buffer */
  if (GST_BUFFER_FLAG_IS_SET (buf, GST_BUFFER_FLAG_GAP) ||
      gst_buffer_get_size (buf) == 0) {
    return TRUE;
  }

  mem = gst_buffer_peek_memory (buf, 0);
  /* FIXME: we should be able to accept non-d3d11 memory later once
   * we remove intermediate elements (d3d11upload and d3d11colorconvert)
   */
  if (!gst_is_d3d11_memory (mem)) {
    GST_ELEMENT_ERROR (agg, CORE, FAILED, (NULL), ("Invalid memory"));
    return FALSE;
  }

  dmem = GST_D3D11_MEMORY_CAST (mem);

  /* We can use existing device */
  if (dmem->device == self->device) {
    data->have_same_device = TRUE;
    return FALSE;
  }

  if (self->adapter < 0) {
    update_device = TRUE;
  } else {
    guint adapter = 0;

    g_object_get (dmem->device, "adapter", &adapter, NULL);
    /* The same GPU as what user wanted, update */
    if (adapter == (guint) self->adapter)
      update_device = TRUE;
  }

  if (!update_device)
    return TRUE;

  data->other_device = dmem->device;

  /* Keep iterate since there might be one buffer which holds the same device
   * as ours */
  return TRUE;
}

static GstFlowReturn
gst_d3d11_compositor_create_output_buffer (GstVideoAggregator * vagg,
    GstBuffer ** outbuffer)
{
  GstD3D11Compositor *self = GST_D3D11_COMPOSITOR (vagg);
  DeviceCheckData data;

  /* Check whether there is at least one sinkpad which holds d3d11 buffer
   * with compatible device, and if not, update our device */
  data.other_device = NULL;
  data.have_same_device = FALSE;

  gst_element_foreach_sink_pad (GST_ELEMENT_CAST (vagg),
      (GstElementForeachPadFunc) gst_d3d11_compositor_check_device_update,
      &data);

  if (data.have_same_device || !data.other_device)
    goto done;

  /* Clear all device dependent resources */
  gst_element_foreach_sink_pad (GST_ELEMENT_CAST (vagg),
      (GstElementForeachPadFunc) gst_d3d11_compositor_pad_clear_resource, NULL);

  gst_clear_buffer (&self->fallback_buf);
  if (self->fallback_pool) {
    gst_buffer_pool_set_active (self->fallback_pool, FALSE);
    gst_clear_object (&self->fallback_pool);
  }
  g_clear_pointer (&self->checker_background, gst_d3d11_quad_free);

  GST_INFO_OBJECT (self, "Updating device %" GST_PTR_FORMAT " -> %"
      GST_PTR_FORMAT, self->device, data.other_device);
  gst_object_unref (self->device);
  self->device = (GstD3D11Device *) gst_object_ref (data.other_device);

  /* We cannot call gst_aggregator_negotiate() here, since GstVideoAggregator
   * is holding GST_VIDEO_AGGREGATOR_LOCK() already.
   * Mark reconfigure and do reconfigure later */
  gst_pad_mark_reconfigure (GST_AGGREGATOR_SRC_PAD (vagg));

  return GST_AGGREGATOR_FLOW_NEED_DATA;

done:
  return GST_VIDEO_AGGREGATOR_CLASS (parent_class)->create_output_buffer (vagg,
      outbuffer);
}<|MERGE_RESOLUTION|>--- conflicted
+++ resolved
@@ -837,24 +837,22 @@
     case PROP_PAD_CROP:
     {
         GST_DEBUG_OBJECT(pad, "setting crop parameters");
-<<<<<<< HEAD
         int left, right, top, bottom;
         if (pad->crop_properties != NULL)
-=======
-       if (pad->crop_properties != NULL)
->>>>>>> 0b829db2
         {
             gst_structure_free(pad->crop_properties);
             pad->crop_properties = NULL;
         }            
         pad->crop_properties =
             gst_structure_copy(gst_value_get_structure(value));
-
         gst_structure_get_int(pad->crop_properties, "left", &left);
         gst_structure_get_int(pad->crop_properties, "right", &right);
         gst_structure_get_int(pad->crop_properties, "top", &top);
         gst_structure_get_int(pad->crop_properties, "bottom", &bottom);
-        GST_OBJECT_LOCK(pad->convert);
+        pad->crop_left = left;
+        pad->crop_top = top;
+        pad->crop_right = right;
+        pad->crop_bottom = bottom;
         if (pad->convert != NULL)
         {
             RECT rect;
@@ -862,15 +860,12 @@
             rect.top = top;
             rect.right = right;
             rect.bottom = bottom;
-            pad->crop_left = left;
-            pad->crop_top = top;
-            pad->crop_right = right;
-            pad->crop_bottom = bottom;
+            GST_OBJECT_LOCK(pad->convert);
             gst_d3d11_converter_update_src_rect(pad->convert, &rect);
+            GST_OBJECT_UNLOCK(pad->convert);
             gst_structure_free(pad->crop_properties);
             pad->crop_properties = NULL;
         }
-        GST_OBJECT_UNLOCK(pad->convert);
         pad->apply_crop = TRUE;
         break;
     }
