--- conflicted
+++ resolved
@@ -77,11 +77,6 @@
   GObjectClass *klass = G_OBJECT_GET_CLASS (probe);
   static GList *list = NULL;
 
-<<<<<<< HEAD
-=======
-  /* well, not perfect, but better than no locking at all.
-   * In the worst case we leak a list node, so who cares? */
->>>>>>> 687d6138
   G_LOCK (probe_lock);
 
   if (!list) {
